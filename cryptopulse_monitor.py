#!/usr/bin/env python3
"""
CryptoPulse Monitor - Professional Cryptocurrency Price Tracking Application
A bulletproof, cross-platform desktop application for real-time crypto monitoring

Author: Guillaume Lessard / iD01t Productions
Website: https://id01t.store
Email: admin@id01t.store
Version: 2.1.0
Year: 2025
License: MIT

Features:
- Real-time cryptocurrency price monitoring with intelligent API fallback
- Professional dark-themed GUI with smooth animations and modern design
- Smart notification system with customizable tick-to-tick thresholds
- System tray integration with comprehensive context menu
- Interactive price history charts with multiple timeframes
- Persistent settings and automatic crash recovery
- Multi-exchange support (CoinGecko, Binance, CryptoCompare)
- Cross-platform compatibility (Windows, macOS, Linux)
- Memory-efficient data handling with automatic cleanup
- Professional error handling, logging, and data export
- Real-time statistics and performance monitoring

Requirements: Python 3.8+
Install: pip install -r requirements.txt
Usage: python cryptopulse_monitor.py
"""

import sys
import os
import subprocess
import importlib
import json
import time
import threading
import logging
from datetime import datetime, timedelta
from pathlib import Path
from typing import List, Dict, Optional, Tuple, Union
import webbrowser
from dataclasses import dataclass, asdict
from enum import Enum
import traceback
import argparse
import platform

# Configure logging first
def setup_logging():
    """Setup professional logging system"""
    try:
        log_dir = Path.home() / '.cryptopulse'
        log_dir.mkdir(exist_ok=True)
        
        # Create formatter
        formatter = logging.Formatter(
            '%(asctime)s - %(name)s - %(levelname)s - %(message)s'
        )
        
        # File handler with rotation protection
        log_file = log_dir / 'cryptopulse.log'
        file_handler = logging.FileHandler(log_file, encoding='utf-8')
        file_handler.setFormatter(formatter)
        
        # Console handler
        console_handler = logging.StreamHandler(sys.stdout)
        console_handler.setFormatter(formatter)
        
        # Configure logger
        logger = logging.getLogger('CryptoPulse')
        logger.setLevel(logging.INFO)
        logger.addHandler(file_handler)
        logger.addHandler(console_handler)
        
        return logger
    except Exception as e:
        # Fallback logging
        print(f"Warning: Could not setup logging: {e}")
        return logging.getLogger('CryptoPulse')

logger = setup_logging()

# Dependency management with bulletproof error handling
REQUIRED_PACKAGES = {
    'requests': 'requests>=2.25.0',
    'matplotlib': 'matplotlib>=3.5.0', 
    'pillow': 'Pillow>=8.0.0',
    'plyer': 'plyer>=2.1.0',
    'pystray': 'pystray>=0.19.0',
}

def check_package_installed(package_name: str) -> bool:
    """Check if a package is installed"""
    try:
        __import__(package_name)
        return True
    except ImportError:
        return False

def install_package(package: str, version_spec: str) -> bool:
    """Install package with version specification and error handling"""
    try:
        logger.info(f"Installing {package} ({version_spec})...")
        result = subprocess.run([
            sys.executable, "-m", "pip", "install", version_spec,
            "--quiet", "--disable-pip-version-check", "--user"
        ], capture_output=True, text=True, timeout=120)
        
        if result.returncode == 0:
            logger.info(f"Successfully installed {package}")
            return True
        else:
            logger.error(f"Failed to install {package}: {result.stderr}")
            return False
            
    except subprocess.TimeoutExpired:
        logger.error(f"Timeout installing {package}")
        return False
    except Exception as e:
        logger.error(f"Unexpected error installing {package}: {e}")
        return False

def check_and_install_dependencies() -> bool:
    """Check and install dependencies with comprehensive error handling"""
    logger.info("Checking dependencies...")
    missing_packages = []
    
    # Check tkinter separately as it's built-in
    try:
        import tkinter
        logger.info("tkinter (built-in) - available")
    except ImportError:
        logger.error("tkinter not available - this is a critical issue")
        print("ERROR: tkinter is not available. Please install Python with tkinter support.")
        return False
    
    # Check each required package
    for package, version_spec in REQUIRED_PACKAGES.items():
        if not check_package_installed(package):
            missing_packages.append((package, version_spec))
            logger.warning(f"{package} - missing")
        else:
            logger.info(f"{package} - available")
    
    # Install missing packages
    if missing_packages:
        logger.info(f"Installing {len(missing_packages)} missing packages...")
        failed_installs = []
        
        for package, version_spec in missing_packages:
            if not install_package(package, version_spec):
                failed_installs.append(package)
        
        if failed_installs:
            logger.error(f"Failed to install: {', '.join(failed_installs)}")
            print(f"\nFailed to install: {', '.join(failed_installs)}")
            print("Please install manually using:")
            for package in failed_installs:
                print(f"  pip install {REQUIRED_PACKAGES[package]}")
            return False
        
        logger.info("All dependencies installed successfully")
    else:
        logger.info("All dependencies already available")
    
    return True

# Install dependencies if needed
if not check_and_install_dependencies():
    input("Press Enter to exit...")
    sys.exit(1)

# Import all modules after dependency check
try:
    import tkinter as tk
    from tkinter import ttk, messagebox, font, filedialog
    import requests
    import matplotlib
    matplotlib.use('TkAgg')  # Set backend before importing pyplot
    import matplotlib.pyplot as plt
    from matplotlib.backends.backend_tkagg import FigureCanvasTkAgg
    from matplotlib.figure import Figure
    import matplotlib.dates as mdates
    from PIL import Image, ImageTk, ImageDraw
    
    # Optional imports with graceful fallbacks
    NOTIFICATIONS_AVAILABLE = False
    SYSTEM_TRAY_AVAILABLE = False
    
    try:
        from plyer import notification
        NOTIFICATIONS_AVAILABLE = True
        logger.info("Desktop notifications - available")
    except ImportError:
        logger.warning("Desktop notifications - unavailable")

    try:
        import pystray
        from pystray import MenuItem as item
        SYSTEM_TRAY_AVAILABLE = True
        logger.info("System tray - available")
    except ImportError:
        logger.warning("System tray - unavailable")
        
except ImportError as e:
    logger.critical(f"Critical import error: {e}")
    print(f"Critical dependency missing: {e}")
    input("Press Enter to exit...")
    sys.exit(1)

# Data classes for type safety
@dataclass
class PriceData:
    """Cryptocurrency price data structure"""
    symbol: str
    price: float
    change_24h: float
    change_percent_24h: float
    timestamp: datetime
    volume_24h: Optional[float] = None
    market_cap: Optional[float] = None

class APIProvider(Enum):
    """API provider enumeration"""
    COINGECKO = "coingecko"
    BINANCE = "binance"
    CRYPTOCOMPARE = "cryptocompare"

class TimeFrame(Enum):
    """Chart timeframe enumeration"""
    ONE_HOUR = "1H"
    SIX_HOURS = "6H"
    TWENTY_FOUR_HOURS = "24H"
    SEVEN_DAYS = "7D"

class Tooltip:
    """Simple tooltip class for tkinter widgets"""
    def __init__(self, widget, text):
        self.widget = widget
        self.text = text
        self.tooltip_window = None
        self.widget.bind("<Enter>", self.show_tooltip)
        self.widget.bind("<Leave>", self.hide_tooltip)

    def show_tooltip(self, event=None):
        if self.tooltip_window or not self.text:
            return
        x, y, _, _ = self.widget.bbox("insert")
        x += self.widget.winfo_rootx() + 25
        y += self.widget.winfo_rooty() + 20
        self.tooltip_window = tw = tk.Toplevel(self.widget)
        tw.wm_overrideredirect(True)
        tw.wm_geometry(f"+{x}+{y}")
        label = tk.Label(tw, text=self.text, justify='left',
                      background="#ffffe0", relief='solid', borderwidth=1,
                      font=("tahoma", "8", "normal"))
        label.pack(ipadx=4, ipady=2)

    def hide_tooltip(self, event=None):
        if self.tooltip_window:
            self.tooltip_window.destroy()
        self.tooltip_window = None

class NotificationManager:
    """A robust, multi-backend notification manager with fallbacks and diagnostics."""
    
    def __init__(self, app_instance):
        self.app = app_instance
        self.last_notification_time = 0
        self.settings = app_instance.settings # Shortcut to app settings

        # Backend availability
        self.backends = {'plyer': False, 'win10toast': False, 'tk': True}
        self._win10toast_toaster = None
        self._detect_backends()

        # Notification statistics
        self.stats = {
            'total_attempts': 0, 'success': 0, 'failed': 0, 'debounced': 0, 'forced': 0,
            'by_backend': {'plyer': 0, 'win10toast': 0, 'tk': 0}
        }
<<<<<<< HEAD
        
    def _detect_backends(self):
        """Detect and log available notification backends."""
        logger.info("Notification Backend Diagnostics:")

=======

    def _detect_backends(self):
        """Detect and log available notification backends."""
        logger.info("Notification Backend Diagnostics:")
        
>>>>>>> bfb947b9
        # 1. Plyer
        global NOTIFICATIONS_AVAILABLE
        if NOTIFICATIONS_AVAILABLE:
            self.backends['plyer'] = True
            logger.info(" - Plyer: Available")
        else:
            logger.warning(" - Plyer: Unavailable (plyer library failed to import)")

        # 2. win10toast (Windows only)
        if platform.system() == "Windows":
            try:
                from win10toast import ToastNotifier
                self._win10toast_toaster = ToastNotifier()
                self.backends['win10toast'] = True
                logger.info(" - win10toast: Available")
            except ImportError:
                logger.warning(" - win10toast: Unavailable. For better Windows notifications, run: pip install win10toast")
            except Exception as e:
                logger.error(f" - win10toast: Failed to initialize. Error: {e}")

        # 3. Tkinter (always available as a fallback)
        logger.info(" - Tkinter: Available (as a fallback)")

    def send_notification(self, title: str, message: str, timeout: int = 8) -> bool:
        """DEPRECATED: Legacy method for internal compatibility. Use notify() instead."""
        self.notify(title, message, duration=timeout)
        # Old method returned bool, let's keep that for compatibility, though it's less meaningful now
        return True

    def notify(self, title: str, message: str, duration: int = 5, *, force: bool = False, debounce_bypass: bool = False, backend_hint: str | None = None) -> None:
        """
        Send a notification using the best available backend with fallbacks.

        Args:
            title (str): The notification title.
            message (str): The notification body.
            duration (int): Display duration in seconds.
            force (bool): Bypasses OS heuristics if possible (e.g., for win10toast).
            debounce_bypass (bool): Ignores local cooldown.
            backend_hint (str | None): Tries a specific backend first ("plyer", "win10toast", "tk").
        """
        self.stats['total_attempts'] += 1
        if force:
            self.stats['forced'] += 1

        # 1. Handle debounce unless bypassed
        if not debounce_bypass:
            cooldown = self.settings.get('min_notification_interval', 6)
            now = time.time()
            if now - self.last_notification_time < cooldown:
                logger.debug(f"Notification '{title}' debounced. Cooldown active.")
                self.stats['debounced'] += 1
                return

        # 2. Clean inputs
        clean_title = str(title).strip()[:100]
        clean_message = str(message).strip()[:500]

        # 3. Determine backend order
        backend_order = []
        # Use hint if provided and available
        if backend_hint and self.backends.get(backend_hint):
            backend_order.append(backend_hint)

        # Add remaining backends in default priority
        default_order = ['plyer', 'win10toast', 'tk']
        for b in default_order:
            if b not in backend_order:
                backend_order.append(b)

        # 4. Loop through backends and attempt to send
        notification_sent = False
        for backend in backend_order:
            # Skip unavailable backends
            if not self.backends.get(backend):
                continue
            
            # Skip if platform doesn't match
            if backend == 'win10toast' and platform.system() != "Windows":
                continue

            # Handle debug setting to force Tkinter
            use_tk_only = self.settings.get('debug', {}).get('use_tkinter_fallback_only', False)
            if use_tk_only and backend != 'tk':
                logger.debug(f"Skipping '{backend}' due to 'Use Tkinter fallback only' debug setting.")
                continue

            start_time = time.time()
            try:
                logger.info(f"Attempting notification via backend: '{backend}'")

                if backend == 'plyer':
                    notification.notify(
                        title=clean_title,
                        message=clean_message,
                        app_name="CryptoPulse Monitor",
                        timeout=duration
                    )
                    notification_sent = True

                elif backend == 'win10toast':
                    # threaded=True makes it non-blocking
                    self._win10toast_toaster.show_toast(
                        title=clean_title,
                        msg=clean_message,
                        duration=duration,
                        threaded=True
                    )
                    notification_sent = True

                elif backend == 'tk':
                    if self._show_tkinter_notification(clean_title, clean_message, duration):
                        notification_sent = True

                if notification_sent:
                    duration_ms = (time.time() - start_time) * 1000
                    logger.info(f"Notification sent successfully via '{backend}' in {duration_ms:.2f}ms.")
                    self.stats['success'] += 1
                    self.stats['by_backend'][backend] += 1
                    self.last_notification_time = time.time()
                    break  # Exit loop on first success

            except Exception as e:
                logger.warning(f"Backend '{backend}' failed: {e}", exc_info=False)
                # Continue to next backend

        if not notification_sent:
            self.stats['failed'] += 1
            logger.error("All notification backends failed.")
        

    def _show_tkinter_notification(self, title: str, message: str, duration: int) -> bool:
        """Fallback notification using a simple Tkinter window."""
        try:
            # Use app's safe_gui_call to ensure thread safety
            self.app.safe_gui_call(lambda: self._create_tk_popup(title, message, duration))
            return True
        except Exception as e:
            logger.error(f"Failed to show Tkinter fallback notification: {e}")
            return False

    def _create_tk_popup(self, title, message, duration):
        """Creates the Tkinter popup window."""
        popup = tk.Toplevel(self.app.root)
        popup.title(title)
        popup.configure(bg=self.app.colors['surface'])
        popup.transient(self.app.root)
        popup.attributes("-topmost", True)

        # Center popup on the main window
        x = self.app.root.winfo_x() + (self.app.root.winfo_width() // 2) - 150
        y = self.app.root.winfo_y() + (self.app.root.winfo_height() // 2) - 50
        popup.geometry(f"350x100+{x}+{y}")

        label = ttk.Label(popup, text=message, wraplength=330, style='Info.TLabel', justify='center')
        label.pack(padx=20, pady=20, expand=True, fill='both')

        # Auto-close after duration
        popup.after(duration * 1000, popup.destroy)

class SafeSystemTray:
    """Safe system tray manager with fallbacks"""
    
    def __init__(self):
        self.available = SYSTEM_TRAY_AVAILABLE
        self.tray_icon = None
        self.tray_image = None
        self.running = False
        
    def create_icon(self) -> bool:
        """Create system tray icon with error handling"""
        if not self.available:
            return False
            
        try:
            # Create professional icon
            size = 64
            image = Image.new('RGBA', (size, size), (0, 0, 0, 0))
            draw = ImageDraw.Draw(image)
            
            center = size // 2
            
            # Outer circle
            draw.ellipse([4, 4, size-4, size-4], 
                        fill='#3B82F6', outline='#1E40AF', width=2)
            
            # Inner crypto symbol
            bar_width = 4
            bar_height = 24
            bar_y = center - bar_height // 2
            
            draw.rectangle([center-10, bar_y, center-10+bar_width, bar_y+bar_height], 
                          fill='white')
            draw.rectangle([center+6, bar_y, center+6+bar_width, bar_y+bar_height], 
                          fill='white')
            
            draw.rectangle([center-14, center-6, center+14, center-2], fill='white')
            draw.rectangle([center-14, center+2, center+14, center+6], fill='white')
            
            self.tray_image = image
            return True
            
        except Exception as e:
            logger.error(f"Tray icon creation failed: {e}")
            return False
    
    def setup_tray(self, app_instance) -> bool:
        """Setup system tray with error handling"""
        if not self.available or not self.create_icon():
            return False
            
        try:
            self.tray_icon = pystray.Icon(
                "cryptopulse_monitor",
                self.tray_image,
                "CryptoPulse Monitor",
                menu=pystray.Menu(
                    item('Show CryptoPulse', app_instance.show_window, default=True),
                    item('Toggle Monitoring', app_instance.toggle_monitoring),
                    pystray.Menu.SEPARATOR,
                    item('Settings', lambda: app_instance.show_window() or app_instance.toggle_settings()),
                    item('About', lambda: app_instance.show_window() or app_instance.show_about()),
                    pystray.Menu.SEPARATOR,
                    item('Exit', app_instance.quit_application)
                )
            )
            logger.info("System tray configured successfully")
            return True
            
        except Exception as e:
            logger.error(f"System tray setup failed: {e}")
            return False
    
    def run_tray(self):
        """Run system tray with error recovery"""
        if not self.tray_icon:
            return
            
        try:
            self.running = True
            self.tray_icon.run()
        except Exception as e:
            logger.error(f"System tray runtime error: {e}")
        finally:
            self.running = False
    
    def stop_tray(self):
        """Stop system tray safely"""
        if self.tray_icon and self.running:
            try:
                self.tray_icon.stop()
            except Exception as e:
                logger.warning(f"Tray stop error: {e}")

class CryptoPulseMonitor:
    """Professional Cryptocurrency Price Monitor Application"""
    
    def __init__(self):
        logger.info("Initializing CryptoPulse Monitor v2.1.0...")
        
        # Application state
        self.current_price_data: Optional[PriceData] = None
        self.last_price_data: Optional[PriceData] = None
        self.price_history: List[PriceData] = []
        self.alerts_history: List[Dict] = []
        self.is_monitoring = True
        self.is_first_check = True
        self.api_failures = 0
        self.max_api_failures = 3
        self.current_timeframe = TimeFrame.TWENTY_FOUR_HOURS
        self.shutdown_requested = False
        self.gui_initialized = False
        
        # Default settings must be initialized before managers that use them
        self.settings = self.get_default_settings()

        # Safe managers
        self.notification_manager = NotificationManager(self)
        self.tray_manager = SafeSystemTray()
        
        # Professional color scheme
        self.colors = {
            'primary': '#3B82F6', 'secondary': '#6B7280', 'accent': '#8B5CF6',
            'background': '#0F172A', 'surface': '#1E293B', 'card': '#334155',
            'text_primary': '#F8FAFC', 'text_secondary': '#CBD5E1', 'text_muted': '#64748B',
            'success': '#10B981', 'warning': '#F59E0B', 'error': '#EF4444',
            'chart_grid': '#374151', 'border': '#475569'
        }
        
        # Cryptocurrency display names
        self.crypto_names = {
            'bitcoin': 'Bitcoin (BTC)', 'ethereum': 'Ethereum (ETH)',
            'cardano': 'Cardano (ADA)', 'solana': 'Solana (SOL)',
            'litecoin': 'Litecoin (LTC)', 'ripple': 'Ripple (XRP)',
            'polkadot': 'Polkadot (DOT)', 'chainlink': 'Chainlink (LINK)'
        }
        
        # API configuration
        self.api_endpoints = {
            APIProvider.COINGECKO: {
                'base_url': 'https://api.coingecko.com/api/v3',
                'price_endpoint': '/simple/price', 'timeout': 10
            },
            APIProvider.BINANCE: {
                'base_url': 'https://api.binance.com/api/v3',
                'price_endpoint': '/ticker/24hr', 'timeout': 8
            },
            APIProvider.CRYPTOCOMPARE: {
                'base_url': 'https://min-api.cryptocompare.com/data',
                'price_endpoint': '/pricemultifull', 'timeout': 12
            }
        }
        
        # Initialize components
        self.load_settings()
        self.load_app_state()
        logger.info("CryptoPulse Monitor initialized successfully")

    def get_default_settings(self) -> dict:
        """Get default application settings"""
        return {
            'refresh_interval': 30,
            'cryptocurrency': 'bitcoin',
            'vs_currency': 'usd',
            'api_provider': APIProvider.COINGECKO.value,
            'enable_notifications': True,
            'min_notification_interval': 6,
            'alert_config': {
                'price_drop': {'enabled': True, 'threshold': 2.0},
                'price_rise': {'enabled': False, 'threshold': 5.0},
                'volume_spike': {'enabled': True, 'threshold': 300.0}
            },
            'debug': {
                'force_startup_test': False,
                'use_tkinter_fallback_only': False
            },
            'ui_config': {
                'window_width': 1200, 'window_height': 800,
                'window_x': 100, 'window_y': 100,
                'auto_minimize': False
            },
            'data_retention': {
                'price_history_hours': 168,
                'alert_history_count': 100
            }
        }

    def load_settings(self) -> None:
        """Load settings with comprehensive error handling"""
        try:
            settings_dir = Path.home() / '.cryptopulse'
            settings_dir.mkdir(exist_ok=True)
            settings_path = settings_dir / 'settings.json'
            
            if settings_path.exists():
                try:
                    with open(settings_path, 'r', encoding='utf-8') as f:
                        saved_settings = json.load(f)
                    
                    # Merge settings safely
                    self._merge_settings(self.settings, saved_settings)
                    logger.info("Settings loaded successfully")
                except (json.JSONDecodeError, UnicodeDecodeError) as e:
                    logger.warning(f"Settings file corrupted, using defaults: {e}")
                except Exception as e:
                    logger.warning(f"Could not load settings: {e}")
            else:
                logger.info("No existing settings found, using defaults")
                
        except Exception as e:
            logger.error(f"Settings loading error: {e}")

    def _merge_settings(self, default: dict, saved: dict) -> None:
        """Recursively merge saved settings into defaults safely"""
        for key, value in saved.items():
            if key in default:
                if isinstance(value, dict) and isinstance(default[key], dict):
                    self._merge_settings(default[key], value)
                else:
                    # Validate setting value
                    try:
                        if key == 'refresh_interval':
                            default[key] = max(10, int(value))
                        elif key == 'cryptocurrency' and value in self.crypto_names:
                            default[key] = value
                        elif key == 'api_provider' and value in [p.value for p in APIProvider]:
                            default[key] = value
                        else:
                            default[key] = value
                    except (ValueError, TypeError):
                        logger.warning(f"Invalid setting value for {key}: {value}")

    def save_settings(self) -> None:
        """Save settings with atomic write and error handling"""
        try:
            settings_dir = Path.home() / '.cryptopulse'
            settings_dir.mkdir(exist_ok=True)
            settings_path = settings_dir / 'settings.json'
            temp_path = settings_path.with_suffix('.tmp')
            
            # Atomic write
            with open(temp_path, 'w', encoding='utf-8') as f:
                json.dump(self.settings, f, indent=2, ensure_ascii=False)
            temp_path.replace(settings_path)
            
            logger.debug("Settings saved successfully")
            
        except Exception as e:
            logger.error(f"Error saving settings: {e}")

    def load_app_state(self) -> None:
        """Loads application state from state.json."""
        self.app_state = {}
        try:
            state_path = Path.home() / '.cryptopulse' / 'state.json'
            if state_path.exists():
                with open(state_path, 'r', encoding='utf-8') as f:
                    self.app_state = json.load(f)
                logger.info("Application state loaded.")
        except Exception as e:
            logger.warning(f"Could not load application state: {e}")

    def save_app_state(self) -> None:
        """Saves application state to state.json."""
        try:
            state_dir = Path.home() / '.cryptopulse'
            state_dir.mkdir(exist_ok=True)
            state_path = state_dir / 'state.json'
            temp_path = state_path.with_suffix('.tmp')
            with open(temp_path, 'w', encoding='utf-8') as f:
                json.dump(self.app_state, f, indent=2)
            temp_path.replace(state_path)
            logger.debug("Application state saved.")
        except Exception as e:
            logger.error(f"Error saving application state: {e}")

    def perform_startup_self_check(self):
        """Performs a one-time notification self-check on startup."""
        # Ensure this setting is checked safely
        debug_settings = self.settings.get('debug', {})
        force_test = debug_settings.get('force_startup_test', False)

        if not self.app_state.get('startup_notification_sent') or force_test:
            logger.info("Performing startup notification self-check...")
            self.notification_manager.notify(
                "CryptoPulse Ready",
                "Notifications are enabled.",
                force=True,
                debounce_bypass=True
            )
            self.app_state['startup_notification_sent'] = True
            self.save_app_state()

    def setup_gui(self) -> bool:
        """Setup GUI with comprehensive error handling"""
        try:
            self.root = tk.Tk()
            self.root.title("CryptoPulse Monitor v2.1.0")
            
            # Window configuration with error handling
            try:
                width = self.settings['ui_config']['window_width']
                height = self.settings['ui_config']['window_height']
                x = self.settings['ui_config']['window_x']
                y = self.settings['ui_config']['window_y']
                self.root.geometry(f"{width}x{height}+{x}+{y}")
            except Exception as e:
                logger.warning(f"Could not set window geometry: {e}")
                self.root.geometry("1200x800+100+100")
            
            self.root.configure(bg=self.colors['background'])
            self.root.minsize(800, 600)
            
            # Configure styles
            self.setup_styles()
            
            # Create layout
            self.create_header()
            self.create_main_content()
            self.create_sidebar()
            self.create_status_bar()
            
            # Bind events
            self.root.protocol("WM_DELETE_WINDOW", self.on_closing)
            self.root.bind("<Configure>", self.on_window_configure)
            self.root.bind_all('<F9>', self.run_test_notification)
            
            # Set icon
            self.set_window_icon()
            
            self.gui_initialized = True
            return True
            
        except Exception as e:
            logger.critical(f"GUI setup failed: {e}")
            return False

    def set_window_icon(self) -> None:
        """Set window icon with error handling"""
        try:
            icon_size = 32
            icon = Image.new('RGBA', (icon_size, icon_size), (0, 0, 0, 0))
            draw = ImageDraw.Draw(icon)
            
            center = icon_size // 2
            
            # Draw icon
            draw.ellipse([2, 2, icon_size-2, icon_size-2], 
                        fill='#3B82F6', outline='#1E40AF', width=1)
            draw.rectangle([center-6, center-8, center-2, center+8], fill='white')
            draw.rectangle([center+2, center-8, center+6, center+8], fill='white')
            draw.rectangle([center-8, center-2, center+8, center+2], fill='white')
            
            photo = ImageTk.PhotoImage(icon)
            self.root.iconphoto(True, photo)
            
        except Exception as e:
            logger.debug(f"Could not set window icon: {e}")

    def setup_styles(self) -> None:
        """Configure ttk styles with error handling"""
        try:
            style = ttk.Style()
            style.theme_use('clam')
            
            styles = {
                'App.TFrame': {'background': self.colors['background']},
                'Card.TFrame': {'background': self.colors['surface'], 'relief': 'flat'},
                'Header.TLabel': {'background': self.colors['surface'], 
                                'foreground': self.colors['text_primary'], 
                                'font': ('Segoe UI', 18, 'bold')},
                'Price.TLabel': {'background': self.colors['surface'], 
                               'foreground': self.colors['text_primary'], 
                               'font': ('Segoe UI', 42, 'bold')},
                'Change.TLabel': {'background': self.colors['surface'], 
                                'font': ('Segoe UI', 16, 'bold')},
                'Info.TLabel': {'background': self.colors['surface'], 
                              'foreground': self.colors['text_secondary'], 
                              'font': ('Segoe UI', 11)},
                'Title.TLabel': {'background': self.colors['surface'], 
                               'foreground': self.colors['text_primary'], 
                               'font': ('Segoe UI', 14, 'bold')}
            }
            
            for style_name, config in styles.items():
                style.configure(style_name, **config)
                
        except Exception as e:
            logger.warning(f"Style setup failed: {e}")

    def create_header(self) -> None:
        """Create application header"""
        try:
            header_frame = ttk.Frame(self.root, style='Card.TFrame')
            header_frame.pack(fill='x')
            
            # Brand section
            brand_frame = ttk.Frame(header_frame, style='Card.TFrame')
            brand_frame.pack(side='left', padx=20, pady=15)
            
            title = ttk.Label(brand_frame, text="CryptoPulse Monitor", style='Header.TLabel')
            title.pack(anchor='w')
            
            subtitle = ttk.Label(brand_frame, text="Professional Cryptocurrency Tracking", 
                                style='Info.TLabel')
            subtitle.pack(anchor='w', pady=(2, 0))
            
            # Controls
            controls_frame = ttk.Frame(header_frame, style='Card.TFrame')
            controls_frame.pack(side='right', padx=20, pady=15)
            
            # Buttons
            test_btn = self.create_button(controls_frame, "Test Notif",
                                         self.colors['secondary'], self.run_test_notification)
            test_btn.pack(side='right', padx=5)
            Tooltip(test_btn, "Send a test toast now (F9)")

            self.settings_btn = self.create_button(controls_frame, "Settings", 
                                                 self.colors['primary'], self.toggle_settings)
            self.settings_btn.pack(side='right', padx=5)
            
            about_btn = self.create_button(controls_frame, "About", 
                                         self.colors['accent'], self.show_about)
            about_btn.pack(side='right', padx=5)
            
            # Minimize button (only if tray available)
            if self.tray_manager.available:
                minimize_btn = self.create_button(controls_frame, "Minimize", 
                                                self.colors['warning'], self.minimize_to_tray)
                minimize_btn.pack(side='right', padx=2)
                
        except Exception as e:
            logger.error(f"Header creation failed: {e}")

    def create_button(self, parent, text: str, color: str, command, width: int = None) -> tk.Button:
        """Create styled button with error handling"""
        try:
            btn = tk.Button(parent, text=text, command=command, bg=color, fg='white',
                          font=('Segoe UI', 10, 'bold'), border=0, padx=15, pady=6,
                          cursor='hand2', activebackground=self.darken_color(color))
            
            if width:
                btn.config(width=width, padx=5)
            
            # Hover effects
            def on_enter(e):
                try:
                    btn.config(bg=self.lighten_color(color))
                except:
                    pass
            def on_leave(e):
                try:
                    btn.config(bg=color)
                except:
                    pass
            
            btn.bind("<Enter>", on_enter)
            btn.bind("<Leave>", on_leave)
            
            return btn
        except Exception as e:
            logger.error(f"Button creation failed: {e}")
            # Return simple button as fallback
            return tk.Button(parent, text=text, command=command)

    def lighten_color(self, hex_color: str, factor: float = 1.2) -> str:
        """Lighten color with error handling"""
        try:
            hex_color = hex_color.lstrip('#')
            rgb = tuple(int(hex_color[i:i+2], 16) for i in (0, 2, 4))
            new_rgb = tuple(min(255, int(c * factor)) for c in rgb)
            return f"#{new_rgb[0]:02x}{new_rgb[1]:02x}{new_rgb[2]:02x}"
        except:
            return hex_color

    def darken_color(self, hex_color: str, factor: float = 0.8) -> str:
        """Darken color with error handling"""
        return self.lighten_color(hex_color, factor)

    def create_main_content(self) -> None:
        """Create main content area"""
        try:
            main_frame = ttk.Frame(self.root, style='App.TFrame')
            main_frame.pack(fill='both', expand=True, padx=20, pady=10)
            
            left_frame = ttk.Frame(main_frame, style='App.TFrame')
            left_frame.pack(side='left', fill='both', expand=True, padx=(0, 10))
            
            self.create_price_card(left_frame)
            self.create_chart_card(left_frame)
            self.create_controls_card(left_frame)
            
        except Exception as e:
            logger.error(f"Main content creation failed: {e}")

    def create_price_card(self, parent) -> None:
        """Create price display card"""
        try:
            price_card = ttk.Frame(parent, style='Card.TFrame')
            price_card.pack(fill='x', pady=(0, 15))
            
            # Header
            header_frame = ttk.Frame(price_card, style='Card.TFrame')
            header_frame.pack(fill='x', padx=25, pady=(20, 10))
            
            self.crypto_display_label = ttk.Label(header_frame, 
                                                text=self.get_crypto_display_name(), 
                                                style='Title.TLabel')
            self.crypto_display_label.pack(side='left')
            
            # Live indicator
            self.live_indicator = tk.Canvas(header_frame, width=12, height=12,
                                          bg=self.colors['surface'], highlightthickness=0)
            self.live_indicator.pack(side='right', padx=(10, 0))
            
            # Price display
            price_frame = ttk.Frame(price_card, style='Card.TFrame')
            price_frame.pack(fill='x', padx=25, pady=(0, 10))
            
            self.price_label = ttk.Label(price_frame, text="Loading...", style='Price.TLabel')
            self.price_label.pack(anchor='w')
            
            # Change display
            change_frame = ttk.Frame(price_card, style='Card.TFrame')
            change_frame.pack(fill='x', padx=25, pady=(0, 10))
            
            self.change_label = ttk.Label(change_frame, text="---", style='Change.TLabel')
            self.change_label.pack(anchor='w')
            
            # Metrics
            metrics_frame = ttk.Frame(price_card, style='Card.TFrame')
            metrics_frame.pack(fill='x', padx=25, pady=(0, 20))
            
            self.volume_label = ttk.Label(metrics_frame, text="Volume: ---", style='Info.TLabel')
            self.volume_label.pack(side='left')
            
            self.update_label = ttk.Label(metrics_frame, text="Last updated: Never", 
                                        style='Info.TLabel')
            self.update_label.pack(side='right')
            
        except Exception as e:
            logger.error(f"Price card creation failed: {e}")

    def get_crypto_display_name(self) -> str:
        """Get formatted display name for current cryptocurrency"""
        try:
            crypto = self.settings['cryptocurrency']
            currency = self.settings['vs_currency'].upper()
            
            if crypto in self.crypto_names:
                return f"{self.crypto_names[crypto]}/{currency}"
            else:
                return f"{crypto.title()} ({crypto[:3].upper()})/{currency}"
        except Exception:
            return "Bitcoin (BTC)/USD"

    def create_chart_card(self, parent) -> None:
        """Create chart card with error handling"""
        try:
            chart_card = ttk.Frame(parent, style='Card.TFrame')
            chart_card.pack(fill='both', expand=True, pady=(0, 15))
            
            # Chart header
            chart_header = ttk.Frame(chart_card, style='Card.TFrame')
            chart_header.pack(fill='x', padx=25, pady=(20, 10))
            
            chart_title = ttk.Label(chart_header, text="Price History", style='Title.TLabel')
            chart_title.pack(side='left')
            
            # Timeframe buttons
            timeframe_frame = ttk.Frame(chart_header, style='Card.TFrame')
            timeframe_frame.pack(side='right')
            
            self.timeframe_buttons = {}
            for period in TimeFrame:
                active = period == self.current_timeframe
                color = self.colors['primary'] if active else self.colors['secondary']
                btn = self.create_button(timeframe_frame, period.value, color,
                                       lambda p=period: self.change_chart_timeframe(p), width=3)
                btn.pack(side='left', padx=2)
                self.timeframe_buttons[period] = btn
            
            # Chart setup
            self.setup_chart(chart_card)
            
        except Exception as e:
            logger.error(f"Chart card creation failed: {e}")

    def setup_chart(self, parent) -> None:
        """Setup matplotlib chart with error handling"""
        try:
            # Configure matplotlib
            plt.style.use('dark_background')
            
            self.fig = Figure(figsize=(10, 5), dpi=100, facecolor=self.colors['surface'])
            self.ax = self.fig.add_subplot(111, facecolor=self.colors['card'])
            
            # Styling
            self.ax.spines['top'].set_visible(False)
            self.ax.spines['right'].set_visible(False)
            self.ax.spines['bottom'].set_color(self.colors['border'])
            self.ax.spines['left'].set_color(self.colors['border'])
            self.ax.tick_params(colors=self.colors['text_secondary'], labelsize=10)
            self.ax.grid(True, alpha=0.2, color=self.colors['chart_grid'])
            
            # Initial setup
            self.price_line, = self.ax.plot([], [], color=self.colors['primary'], 
                                          linewidth=2.5, alpha=0.9)
            self.ax.set_ylabel('Price ($)', color=self.colors['text_primary'], fontsize=11)
            self.ax.set_title('Price Trend', color=self.colors['text_primary'], fontsize=12)
            
            # Add to GUI
            self.canvas = FigureCanvasTkAgg(self.fig, parent)
            self.canvas.get_tk_widget().pack(fill='both', expand=True, padx=25, pady=(0, 20))
            
        except Exception as e:
            logger.error(f"Chart setup failed: {e}")

    def create_controls_card(self, parent) -> None:
        """Create controls card"""
        try:
            controls_card = ttk.Frame(parent, style='Card.TFrame')
            controls_card.pack(fill='x')
            
            controls_frame = ttk.Frame(controls_card, style='Card.TFrame')
            controls_frame.pack(fill='x', padx=25, pady=20)
            
            # Left controls
            left_controls = ttk.Frame(controls_frame, style='Card.TFrame')
            left_controls.pack(side='left')
            
            self.monitor_btn = self.create_button(left_controls, "Pause", 
                                                self.colors['primary'], self.toggle_monitoring)
            self.monitor_btn.pack(side='left', padx=(0, 10))
            
            refresh_btn = self.create_button(left_controls, "Refresh", 
                                           self.colors['success'], self.manual_refresh)
            refresh_btn.pack(side='left', padx=(0, 10))
            
            # Right controls
            right_controls = ttk.Frame(controls_frame, style='Card.TFrame')
            right_controls.pack(side='right')
            
            export_btn = self.create_button(right_controls, "Export", 
                                          self.colors['accent'], self.export_data)
            export_btn.pack(side='right', padx=10)
            
            clear_btn = self.create_button(right_controls, "Clear", 
                                         self.colors['error'], self.clear_history)
            clear_btn.pack(side='right')
            
        except Exception as e:
            logger.error(f"Controls creation failed: {e}")

    def create_sidebar(self) -> None:
        """Create sidebar with error handling"""
        try:
            self.sidebar = ttk.Frame(self.root, style='App.TFrame', width=320)
            self.sidebar.pack(side='right', fill='y', padx=(10, 20), pady=10)
            self.sidebar.pack_propagate(False)
            
            self.create_status_card()
            self.create_alerts_card()
            self.create_stats_card()
            
        except Exception as e:
            logger.error(f"Sidebar creation failed: {e}")

    def create_status_card(self) -> None:
        """Create connection status card"""
        try:
            status_card = ttk.Frame(self.sidebar, style='Card.TFrame')
            status_card.pack(fill='x', pady=(0, 15))
            
            # Header
            status_header = ttk.Frame(status_card, style='Card.TFrame')
            status_header.pack(fill='x', padx=20, pady=(15, 10))
            
            ttk.Label(status_header, text="Connection Status", style='Title.TLabel').pack(side='left')
            
            # Content
            status_content = ttk.Frame(status_card, style='Card.TFrame')
            status_content.pack(fill='x', padx=20, pady=(0, 15))
            
            self.connection_label = ttk.Label(status_content, text="Connecting...", style='Info.TLabel')
            self.connection_label.pack(anchor='w')
            
            self.api_provider_label = ttk.Label(status_content, text="Provider: CoinGecko", style='Info.TLabel')
            self.api_provider_label.pack(anchor='w', pady=(5, 0))
            
            self.next_update_label = ttk.Label(status_content, text="Next update: ---", style='Info.TLabel')
            self.next_update_label.pack(anchor='w', pady=(5, 0))

            # Manual notify button
            manual_notify_btn = self.create_button(status_card, "Notify Now",
                                                   self.colors['accent'], self.run_manual_notification)
            manual_notify_btn.pack(fill='x', padx=20, pady=(10, 15))
            
        except Exception as e:
            logger.error(f"Status card creation failed: {e}")

    def create_alerts_card(self) -> None:
        """Create alerts card"""
        try:
            alerts_card = ttk.Frame(self.sidebar, style='Card.TFrame')
            alerts_card.pack(fill='both', expand=True, pady=(0, 15))
            
            # Header
            alerts_header = ttk.Frame(alerts_card, style='Card.TFrame')
            alerts_header.pack(fill='x', padx=20, pady=(15, 10))
            
            ttk.Label(alerts_header, text="Recent Alerts", style='Title.TLabel').pack(side='left')
            
            clear_btn = self.create_button(alerts_header, "Clear", self.colors['secondary'],
                                         self.clear_alerts, width=5)
            clear_btn.pack(side='right')
            
            # Alerts list
            self.alerts_listbox = tk.Listbox(alerts_card, bg=self.colors['card'],
                                           fg=self.colors['text_primary'], font=('Segoe UI', 9),
                                           border=0, selectbackground=self.colors['primary'])
            self.alerts_listbox.pack(fill='both', expand=True, padx=20, pady=(0, 20))
            
        except Exception as e:
            logger.error(f"Alerts card creation failed: {e}")

    def create_stats_card(self) -> None:
        """Create statistics card"""
        try:
            stats_card = ttk.Frame(self.sidebar, style='Card.TFrame')
            stats_card.pack(fill='x')
            
            # Header
            stats_header = ttk.Frame(stats_card, style='Card.TFrame')
            stats_header.pack(fill='x', padx=20, pady=(15, 10))
            
            ttk.Label(stats_header, text="24H Statistics", style='Title.TLabel').pack(side='left')
            
            # Content
            stats_content = ttk.Frame(stats_card, style='Card.TFrame')
            stats_content.pack(fill='x', padx=20, pady=(0, 15))
            
            self.high_label = ttk.Label(stats_content, text="24H High: ---", style='Info.TLabel')
            self.high_label.pack(anchor='w')
            
            self.low_label = ttk.Label(stats_content, text="24H Low: ---", style='Info.TLabel')
            self.low_label.pack(anchor='w', pady=(5, 0))
            
            self.avg_label = ttk.Label(stats_content, text="24H Average: ---", style='Info.TLabel')
            self.avg_label.pack(anchor='w', pady=(5, 0))
            
        except Exception as e:
            logger.error(f"Stats card creation failed: {e}")

    def create_status_bar(self) -> None:
        """Create status bar"""
        try:
            self.status_bar = ttk.Frame(self.root, style='Card.TFrame')
            self.status_bar.pack(side='bottom', fill='x')
            
            status_content = ttk.Frame(self.status_bar, style='Card.TFrame')
            status_content.pack(fill='x', padx=10, pady=8)
            
            self.status_text = ttk.Label(status_content, text="Ready", style='Info.TLabel')
            self.status_text.pack(side='left')
            
            version_label = ttk.Label(status_content, text="v2.1.0", style='Info.TLabel')
            version_label.pack(side='right')
            
        except Exception as e:
            logger.error(f"Status bar creation failed: {e}")

    def start_monitoring(self) -> None:
        """Start monitoring thread with error handling"""
        try:
            # Setup tray first
            if self.tray_manager.available:
                self.tray_manager.setup_tray(self)
            
            # Start monitoring thread
            self.monitoring_thread = threading.Thread(target=self.monitor_price_loop, 
                                                    daemon=True, name="PriceMonitor")
            self.monitoring_thread.start()
            logger.info("Price monitoring started")
            
        except Exception as e:
            logger.error(f"Failed to start monitoring: {e}")
            self.safe_show_error("Monitoring Error", f"Failed to start monitoring: {e}")

    def monitor_price_loop(self) -> None:
        """Main monitoring loop with bulletproof error handling"""
        while not self.shutdown_requested:
            try:
                if self.is_monitoring:
                    self.fetch_and_update_price()
                    
                    # Update next refresh time
                    next_update = datetime.now() + timedelta(seconds=self.settings['refresh_interval'])
                    self.safe_gui_call(lambda: self.update_next_refresh_time(next_update))
                    
                    # Reset failures on success
                    self.api_failures = 0
                else:
                    # Update status when paused
                    self.safe_gui_call(lambda: self.update_connection_status("Monitoring Paused", 
                                                                          self.colors['warning']))
                
            except Exception as e:
                self.handle_monitoring_error(e)
            
            # Efficient sleep with responsiveness
            self.sleep_with_interrupt(self.settings['refresh_interval'])

    def sleep_with_interrupt(self, total_seconds: int) -> None:
        """Sleep with interrupt capability and pause efficiency"""
        for i in range(total_seconds):
            if self.shutdown_requested:
                break
            
            time.sleep(1)
            
            # When paused, reduce CPU usage
            if not self.is_monitoring:
                time.sleep(min(2, total_seconds - i))

    def safe_gui_call(self, func) -> None:
        """Safe GUI thread call with error handling"""
        try:
            if self.gui_initialized and self.root and self.root.winfo_exists():
                self.root.after(0, func)
        except Exception as e:
            logger.debug(f"GUI call failed: {e}")

    def fetch_and_update_price(self) -> None:
        """Fetch price with smart provider rotation"""
        # Get provider priority list
        primary = APIProvider(self.settings.get('api_provider', 'coingecko'))
        providers = [primary] + [p for p in APIProvider if p != primary]
        
        for provider in providers:
            try:
                self.safe_gui_call(lambda: self.update_connection_status("Fetching...", 
                                                                       self.colors['warning']))
                
                price_data = self.fetch_price_from_provider(provider)
                if price_data:
                    # Update provider info
                    self.safe_gui_call(lambda p=provider: self.api_provider_label.config(
                        text=f"Provider: {p.value.title()}"))
                    
                    # Update display
                    self.safe_gui_call(lambda pd=price_data: self.update_price_display(pd))
                    self.safe_gui_call(lambda: self.update_connection_status("Connected", 
                                                                           self.colors['success']))
                    return
                    
            except Exception as e:
                logger.warning(f"Provider {provider.value} failed: {e}")
                continue
        
        # All providers failed
        raise Exception("All API providers failed")

    def fetch_price_from_provider(self, provider: APIProvider) -> Optional[PriceData]:
        """Fetch from specific provider with timeout"""
        config = self.api_endpoints[provider]
        
        if provider == APIProvider.COINGECKO:
            return self.fetch_from_coingecko(config)
        elif provider == APIProvider.BINANCE:
            return self.fetch_from_binance(config)
        elif provider == APIProvider.CRYPTOCOMPARE:
            return self.fetch_from_cryptocompare(config)
        
        return None

    def fetch_from_coingecko(self, config: dict) -> Optional[PriceData]:
        """Fetch from CoinGecko with correct change calculation"""
        try:
            url = f"{config['base_url']}{config['price_endpoint']}"
            params = {
                'ids': self.settings['cryptocurrency'],
                'vs_currencies': self.settings['vs_currency'],
                'include_24hr_change': 'true',
                'include_24hr_vol': 'true',
                'include_market_cap': 'true'
            }
            
            response = requests.get(url, params=params, timeout=config['timeout'])
            response.raise_for_status()
            
            data = response.json()
            crypto_data = data.get(self.settings['cryptocurrency'], {})
            
            if not crypto_data:
                raise ValueError("No data returned")
            
            currency = self.settings['vs_currency']
            current_price = float(crypto_data.get(currency, 0))
            change_percent = float(crypto_data.get(f'{currency}_24h_change', 0))
            
            # Calculate absolute change from percentage
            absolute_change = current_price * (change_percent / 100.0)
            
            return PriceData(
                symbol=self.settings['cryptocurrency'].upper(),
                price=current_price,
                change_24h=absolute_change,
                change_percent_24h=change_percent,
                timestamp=datetime.now(),
                volume_24h=crypto_data.get(f'{currency}_24h_vol'),
                market_cap=crypto_data.get(f'{currency}_market_cap')
            )
            
        except Exception as e:
            logger.debug(f"CoinGecko fetch failed: {e}")
            raise

    def fetch_from_binance(self, config: dict) -> Optional[PriceData]:
        """Fetch from Binance with symbol mapping"""
        try:
            symbol_map = {
                'bitcoin': 'BTCUSDT', 'ethereum': 'ETHUSDT', 'cardano': 'ADAUSDT',
                'solana': 'SOLUSDT', 'litecoin': 'LTCUSDT', 'ripple': 'XRPUSDT',
                'polkadot': 'DOTUSDT', 'chainlink': 'LINKUSDT'
            }
            
            symbol = symbol_map.get(self.settings['cryptocurrency'])
            if not symbol:
                raise ValueError(f"Unsupported cryptocurrency: {self.settings['cryptocurrency']}")
            
            url = f"{config['base_url']}{config['price_endpoint']}"
            params = {'symbol': symbol}
            
            response = requests.get(url, params=params, timeout=config['timeout'])
            response.raise_for_status()
            
            data = response.json()
            
            return PriceData(
                symbol=self.settings['cryptocurrency'].upper(),
                price=float(data['lastPrice']),
                change_24h=float(data['priceChange']),
                change_percent_24h=float(data['priceChangePercent']),
                timestamp=datetime.now(),
                volume_24h=float(data.get('volume', 0))
            )
            
        except Exception as e:
            logger.debug(f"Binance fetch failed: {e}")
            raise

    def fetch_from_cryptocompare(self, config: dict) -> Optional[PriceData]:
        """Fetch from CryptoCompare with symbol mapping"""
        try:
            symbol_map = {
                'bitcoin': 'BTC', 'ethereum': 'ETH', 'cardano': 'ADA',
                'solana': 'SOL', 'litecoin': 'LTC', 'ripple': 'XRP',
                'polkadot': 'DOT', 'chainlink': 'LINK'
            }
            
            symbol = symbol_map.get(self.settings['cryptocurrency'])
            if not symbol:
                raise ValueError(f"Unsupported cryptocurrency: {self.settings['cryptocurrency']}")
            
            url = f"{config['base_url']}{config['price_endpoint']}"
            params = {
                'fsyms': symbol,
                'tsyms': self.settings['vs_currency'].upper()
            }
            
            response = requests.get(url, params=params, timeout=config['timeout'])
            response.raise_for_status()
            
            data = response.json()
            crypto_data = data['RAW'][symbol][self.settings['vs_currency'].upper()]
            
            return PriceData(
                symbol=symbol,
                price=float(crypto_data['PRICE']),
                change_24h=float(crypto_data['CHANGE24HOUR']),
                change_percent_24h=float(crypto_data['CHANGEPCT24HOUR']),
                timestamp=datetime.now(),
                volume_24h=float(crypto_data.get('VOLUME24HOURTO', 0))
            )
            
        except Exception as e:
            logger.debug(f"CryptoCompare fetch failed: {e}")
            raise

    def handle_monitoring_error(self, error: Exception) -> None:
        """Handle monitoring errors with backoff"""
        self.api_failures += 1
        logger.error(f"Monitoring error (attempt {self.api_failures}): {error}")
        
        if self.api_failures >= self.max_api_failures:
            self.safe_gui_call(lambda: self.update_connection_status("Connection Failed", 
                                                                   self.colors['error']))
            # Exponential backoff
            backoff_time = min(60, 5 * (2 ** (self.api_failures - 3)))
            time.sleep(backoff_time)
        else:
            self.safe_gui_call(lambda: self.update_connection_status("Retrying...", 
                                                                   self.colors['warning']))

    def update_price_display(self, price_data: PriceData) -> None:
        """Update price display with comprehensive error handling"""
        try:
            self.last_price_data = self.current_price_data
            self.current_price_data = price_data
            
            # Update price
            if hasattr(self, 'price_label'):
                self.price_label.config(text=f"${price_data.price:,.2f}")
            
            # Update change
            change_text, change_color = self.format_price_change(
                price_data.change_24h, price_data.change_percent_24h)
            if hasattr(self, 'change_label'):
                self.change_label.config(text=change_text, foreground=change_color)
            
            # Update volume
            if price_data.volume_24h and hasattr(self, 'volume_label'):
                volume_text = self.format_volume(price_data.volume_24h)
                self.volume_label.config(text=f"24H Volume: {volume_text}")
            
            # Update timestamp
            if hasattr(self, 'update_label'):
                self.update_label.config(
                    text=f"Last updated: {price_data.timestamp.strftime('%H:%M:%S')}")
            
            # Add to history
            self.add_to_price_history(price_data)
            
            # Check alerts
            if not self.is_first_check and self.last_price_data:
                self.check_and_trigger_alerts(self.last_price_data, price_data)
            
            # Update components
            self.update_chart()
            self.update_live_indicator()
            self.update_statistics()
            
            self.is_first_check = False
            
        except Exception as e:
            logger.error(f"Price display update failed: {e}")

    def format_price_change(self, change: float, change_percent: float) -> Tuple[str, str]:
        """Format price change with color"""
        try:
            if change > 0:
                return f"+${abs(change):,.2f} (+{change_percent:.2f}%)", self.colors['success']
            elif change < 0:
                return f"-${abs(change):,.2f} ({change_percent:.2f}%)", self.colors['error']
            else:
                return "No Change (0.00%)", self.colors['text_secondary']
        except Exception:
            return "---", self.colors['text_secondary']

    def format_volume(self, volume: float) -> str:
        """Format volume with units"""
        try:
            if volume >= 1e9:
                return f"${volume/1e9:.2f}B"
            elif volume >= 1e6:
                return f"${volume/1e6:.2f}M"
            elif volume >= 1e3:
                return f"${volume/1e3:.2f}K"
            else:
                return f"${volume:.2f}"
        except Exception:
            return "---"

    def add_to_price_history(self, price_data: PriceData) -> None:
        """Add price data to history with cleanup"""
        try:
            self.price_history.append(price_data)
            
            # Cleanup old data
            cutoff_hours = self.settings['data_retention']['price_history_hours']
            cutoff_time = datetime.now() - timedelta(hours=cutoff_hours)
            self.price_history = [p for p in self.price_history if p.timestamp > cutoff_time]
            
        except Exception as e:
            logger.error(f"Price history update failed: {e}")

    def check_and_trigger_alerts(self, last_data: PriceData, current_data: PriceData) -> None:
        """Check for tick-to-tick alerts"""
        try:
            if last_data.price == 0:
                return
                
            # Calculate tick-to-tick change
            tick_change_percent = ((current_data.price - last_data.price) / last_data.price) * 100
            absolute_change_percent = abs(tick_change_percent)
            
            # Price drop alert
            if (tick_change_percent < 0 and 
                self.settings['alert_config']['price_drop']['enabled'] and
                absolute_change_percent >= self.settings['alert_config']['price_drop']['threshold']):
                
                self.trigger_alert("Price Drop", 
                    f"{current_data.symbol} dropped {absolute_change_percent:.2f}% to ${current_data.price:,.2f}")
            
            # Price rise alert
            if (tick_change_percent > 0 and
                self.settings['alert_config']['price_rise']['enabled'] and
                absolute_change_percent >= self.settings['alert_config']['price_rise']['threshold']):
                
                self.trigger_alert("Price Rise",
                    f"{current_data.symbol} rose {absolute_change_percent:.2f}% to ${current_data.price:,.2f}")

            # Volume spike alert
            if (last_data.volume_24h and current_data.volume_24h and last_data.volume_24h > 0 and
                self.settings['alert_config']['volume_spike']['enabled']):

                volume_change_percent = ((current_data.volume_24h - last_data.volume_24h) / last_data.volume_24h) * 100

                if volume_change_percent >= self.settings['alert_config']['volume_spike']['threshold']:
                    self.trigger_alert("Volume Spike",
                        f"{current_data.symbol} 24h volume spiked {volume_change_percent:.0f}%")
                    
        except Exception as e:
            logger.error(f"Alert check failed: {e}")

    def trigger_alert(self, alert_type: str, message: str) -> None:
        """Trigger alert with notification"""
        try:
            timestamp = datetime.now()
            
            # Send notification
            if self.settings['enable_notifications']:
                success = self.notification_manager.send_notification(
                    f"CryptoPulse: {alert_type}", message)
                if not success:
                    logger.debug("Notification failed or on cooldown")
            
            # Add to history
            alert_record = {
                'type': alert_type,
                'message': message,
                'timestamp': timestamp
            }
            self.alerts_history.append(alert_record)
            
            # Update GUI
            self.safe_gui_call(lambda: self.add_alert_to_gui(alert_record))
            
            logger.info(f"Alert: {alert_type} - {message}")
            
        except Exception as e:
            logger.error(f"Alert trigger failed: {e}")

    def add_alert_to_gui(self, alert_record: dict) -> None:
        """Add alert to GUI list"""
        try:
            if not hasattr(self, 'alerts_listbox'):
                return
                
            timestamp_str = alert_record['timestamp'].strftime("%H:%M:%S")
            display_text = f"[{timestamp_str}] {alert_record['type']}: {alert_record['message']}"
            
            self.alerts_listbox.insert(0, display_text)
            
            # Limit alerts display
            max_alerts = self.settings['data_retention']['alert_history_count']
            if self.alerts_listbox.size() > max_alerts:
                self.alerts_listbox.delete(max_alerts, tk.END)
                
        except Exception as e:
            logger.error(f"Alert GUI update failed: {e}")

    def get_filtered_history(self) -> List[PriceData]:
        """Get history filtered by timeframe"""
        try:
            if not self.price_history:
                return []
            
            now = datetime.now()
            
            if self.current_timeframe == TimeFrame.ONE_HOUR:
                cutoff = now - timedelta(hours=1)
            elif self.current_timeframe == TimeFrame.SIX_HOURS:
                cutoff = now - timedelta(hours=6)
            elif self.current_timeframe == TimeFrame.TWENTY_FOUR_HOURS:
                cutoff = now - timedelta(hours=24)
            elif self.current_timeframe == TimeFrame.SEVEN_DAYS:
                cutoff = now - timedelta(days=7)
            else:
                return self.price_history
            
            return [p for p in self.price_history if p.timestamp >= cutoff]
            
        except Exception as e:
            logger.error(f"History filtering failed: {e}")
            return self.price_history

    def update_chart(self) -> None:
        """Update chart with error handling"""
        try:
            if not hasattr(self, 'ax') or not hasattr(self, 'canvas'):
                return
                
            filtered_history = self.get_filtered_history()
            
            if len(filtered_history) < 2:
                return
            
            # Clear and plot
            self.ax.clear()
            
            timestamps = [p.timestamp for p in filtered_history]
            prices = [p.price for p in filtered_history]
            
            # Main line
            self.ax.plot(timestamps, prices, color=self.colors['primary'], 
                        linewidth=2.5, alpha=0.9)
            
            # Points
            self.ax.scatter(timestamps, prices, color=self.colors['primary'], 
                           s=15, alpha=0.7, zorder=5)
            
            # Fill under curve
            self.ax.fill_between(timestamps, prices, alpha=0.1, color=self.colors['primary'])
            
            # Styling
            self.ax.set_facecolor(self.colors['card'])
            self.ax.spines['top'].set_visible(False)
            self.ax.spines['right'].set_visible(False)
            self.ax.spines['bottom'].set_color(self.colors['border'])
            self.ax.spines['left'].set_color(self.colors['border'])
            self.ax.tick_params(colors=self.colors['text_secondary'], labelsize=10)
            self.ax.grid(True, alpha=0.3, color=self.colors['chart_grid'])
            
            # Labels
            self.ax.set_ylabel('Price ($)', color=self.colors['text_primary'], fontsize=11)
            self.ax.set_title(f'Price Trend ({self.current_timeframe.value})', 
                            color=self.colors['text_primary'], fontsize=12)
            
            # Format x-axis
            if self.current_timeframe == TimeFrame.ONE_HOUR:
                self.ax.xaxis.set_major_formatter(mdates.DateFormatter('%H:%M'))
                self.ax.xaxis.set_major_locator(mdates.MinuteLocator(interval=15))
            elif self.current_timeframe in [TimeFrame.SIX_HOURS, TimeFrame.TWENTY_FOUR_HOURS]:
                self.ax.xaxis.set_major_formatter(mdates.DateFormatter('%H:%M'))
                interval = 1 if self.current_timeframe == TimeFrame.SIX_HOURS else 4
                self.ax.xaxis.set_major_locator(mdates.HourLocator(interval=interval))
            elif self.current_timeframe == TimeFrame.SEVEN_DAYS:
                self.ax.xaxis.set_major_formatter(mdates.DateFormatter('%m/%d'))
                self.ax.xaxis.set_major_locator(mdates.DayLocator(interval=1))
            
            # Auto-scale
            self.ax.margins(x=0.02, y=0.05)
            
            # Refresh
            self.canvas.draw_idle()
            
        except Exception as e:
            logger.error(f"Chart update failed: {e}")

    def change_chart_timeframe(self, timeframe: TimeFrame) -> None:
        """Change chart timeframe"""
        try:
            self.current_timeframe = timeframe
            
            # Update button colors
            for tf, btn in self.timeframe_buttons.items():
                color = self.colors['primary'] if tf == timeframe else self.colors['secondary']
                btn.config(bg=color)
            
            # Update chart
            self.update_chart()
            logger.info(f"Timeframe changed to {timeframe.value}")
            
        except Exception as e:
            logger.error(f"Timeframe change failed: {e}")

    def update_connection_status(self, text: str, color: str) -> None:
        """Update connection status safely"""
        try:
            if hasattr(self, 'connection_label'):
                self.connection_label.config(text=text, foreground=color)
            if hasattr(self, 'status_text'):
                clean_text = text.replace("●", "").strip()
                self.status_text.config(text=clean_text)
        except Exception as e:
            logger.debug(f"Status update failed: {e}")

    def update_live_indicator(self) -> None:
        """Update live indicator with animation"""
        try:
            if not hasattr(self, 'live_indicator'):
                return
                
            self.live_indicator.delete("all")
            
            if self.current_price_data and self.last_price_data:
                if self.current_price_data.price > self.last_price_data.price:
                    color = self.colors['success']
                elif self.current_price_data.price < self.last_price_data.price:
                    color = self.colors['error']
                else:
                    color = self.colors['warning']
            else:
                color = self.colors['text_secondary']
            
            self.live_indicator.create_oval(2, 2, 10, 10, fill=color, outline="")
            
        except Exception as e:
            logger.debug(f"Live indicator update failed: {e}")

    def update_next_refresh_time(self, next_time: datetime) -> None:
        """Update next refresh time display"""
        try:
            if hasattr(self, 'next_update_label'):
                time_str = next_time.strftime("%H:%M:%S")
                self.next_update_label.config(text=f"Next update: {time_str}")
        except Exception as e:
            logger.debug(f"Refresh time update failed: {e}")

    def update_statistics(self) -> None:
        """Update 24H statistics"""
        try:
            if len(self.price_history) < 2:
                return
            
            # Get last 24 hours
            last_24h = datetime.now() - timedelta(hours=24)
            recent_prices = [p.price for p in self.price_history if p.timestamp > last_24h]
            
            if recent_prices and all(hasattr(self, attr) for attr in ['high_label', 'low_label', 'avg_label']):
                high_24h = max(recent_prices)
                low_24h = min(recent_prices)
                avg_24h = sum(recent_prices) / len(recent_prices)
                
                self.high_label.config(text=f"24H High: ${high_24h:,.2f}")
                self.low_label.config(text=f"24H Low: ${low_24h:,.2f}")
                self.avg_label.config(text=f"24H Average: ${avg_24h:,.2f}")
                
        except Exception as e:
            logger.debug(f"Statistics update failed: {e}")

    def run_test_notification(self, event=None):
        """Sends a test notification. The 'event' param allows binding."""
        logger.info("Running test notification.")
        self.notification_manager.notify(
            "CryptoPulse Test",
            "Notifications are working.",
            force=True,
            debounce_bypass=True
        )

    def run_manual_notification(self, event=None):
        """Sends a notification with the current price data."""
        if self.current_price_data:
            logger.info("Running manual price notification.")
            data = self.current_price_data
            crypto_name = self.get_crypto_display_name().split('/')[0]
            title = f"{crypto_name} Update"
            message = f"Price: ${data.price:,.2f}\n24h Change: {data.change_percent_24h:.2f}%"
            self.notification_manager.notify(
                title,
                message,
                force=True,
                debounce_bypass=True
            )
        else:
            logger.warning("Could not send manual notification, no price data available.")
            self.safe_show_warning("No Data", "Cannot send notification until price data is loaded.")

    # GUI Event Handlers
    def toggle_monitoring(self) -> None:
        """Toggle monitoring with safe UI updates"""
        try:
            self.is_monitoring = not self.is_monitoring
            
            if hasattr(self, 'monitor_btn'):
                if self.is_monitoring:
                    self.monitor_btn.config(text="Pause", bg=self.colors['primary'])
                    message = 'Monitoring resumed'
                else:
                    self.monitor_btn.config(text="Start", bg=self.colors['success'])
                    message = 'Monitoring paused'
                
                self.add_alert_to_gui({
                    'type': 'System', 'message': message, 'timestamp': datetime.now()
                })
                
            logger.info(f"Monitoring {'resumed' if self.is_monitoring else 'paused'}")
            
        except Exception as e:
            logger.error(f"Toggle monitoring failed: {e}")

    def manual_refresh(self) -> None:
        """Manual refresh with validation"""
        try:
            if not self.is_monitoring:
                self.safe_show_warning("Monitoring Paused", "Please resume monitoring first.")
                return
            
            if hasattr(self, 'status_text'):
                self.status_text.config(text="Manual refresh requested...")
                
            # Trigger refresh in background
            threading.Thread(target=self.fetch_and_update_price, daemon=True).start()
            
        except Exception as e:
            logger.error(f"Manual refresh failed: {e}")

    def clear_history(self) -> None:
        """Clear history with confirmation"""
        try:
            if not self.safe_ask_yes_no("Clear History", 
                                      "Clear all price history and chart data?\n\nThis cannot be undone."):
                return
            
            self.price_history.clear()
            
            # Reset chart
            if hasattr(self, 'ax'):
                self.ax.clear()
                self.ax.set_facecolor(self.colors['card'])
                self.ax.set_ylabel('Price ($)', color=self.colors['text_primary'])
                self.ax.set_title(f'Price Trend ({self.current_timeframe.value})', 
                                color=self.colors['text_primary'])
                if hasattr(self, 'canvas'):
                    self.canvas.draw()
            
            # Reset statistics
            for attr in ['high_label', 'low_label', 'avg_label']:
                if hasattr(self, attr):
                    getattr(self, attr).config(text=f"{attr.split('_')[0].title()}: ---")
            
            self.add_alert_to_gui({
                'type': 'System', 'message': 'Price history cleared', 'timestamp': datetime.now()
            })
            
            logger.info("Price history cleared")
            
        except Exception as e:
            logger.error(f"Clear history failed: {e}")

    def clear_alerts(self) -> None:
        """Clear alerts history"""
        try:
            if hasattr(self, 'alerts_listbox'):
                self.alerts_listbox.delete(0, tk.END)
            self.alerts_history.clear()
            logger.info("Alerts cleared")
        except Exception as e:
            logger.error(f"Clear alerts failed: {e}")

    def export_data(self) -> None:
        """Export data with comprehensive error handling"""
        try:
            if not self.price_history:
                self.safe_show_warning("No Data", "No price history to export.")
                return
            
            filename = filedialog.asksaveasfilename(
                defaultextension=".csv",
                filetypes=[("CSV files", "*.csv"), ("All files", "*.*")],
                title="Export Price Data",
                initialname=f"cryptopulse_data_{datetime.now().strftime('%Y%m%d_%H%M%S')}.csv"
            )
            
            if filename:
                import csv
                with open(filename, 'w', newline='', encoding='utf-8') as csvfile:
                    writer = csv.writer(csvfile)
                    writer.writerow(['Timestamp', 'Symbol', 'Price', 'Change_24h', 
                                   'Change_Percent_24h', 'Volume_24h', 'Market_Cap'])
                    
                    for price_data in self.price_history:
                        writer.writerow([
                            price_data.timestamp.isoformat(),
                            price_data.symbol,
                            price_data.price,
                            price_data.change_24h,
                            price_data.change_percent_24h,
                            price_data.volume_24h or 0,
                            price_data.market_cap or 0
                        ])
                
                self.safe_show_info("Export Complete", f"Data exported successfully!\n\nFile: {filename}")
                logger.info(f"Data exported to {filename}")
                
        except Exception as e:
            self.safe_show_error("Export Failed", f"Failed to export data: {str(e)}")
            logger.error(f"Data export failed: {e}")

    def toggle_settings(self) -> None:
        """Toggle settings window"""
        try:
            if hasattr(self, 'settings_window') and self.settings_window.winfo_exists():
                self.settings_window.focus()
                return
            
            self.create_settings_window()
            
        except Exception as e:
            logger.error(f"Settings toggle failed: {e}")

    def create_settings_window(self) -> None:
        """Create settings window with error handling"""
        try:
            self.settings_window = tk.Toplevel(self.root)
            self.settings_window.title("CryptoPulse Settings")
            self.settings_window.geometry("600x800")
            self.settings_window.configure(bg=self.colors['background'])
            self.settings_window.resizable(False, False)
            self.settings_window.transient(self.root)
            self.settings_window.grab_set()
            
            # Center window
            self.settings_window.geometry("+{}+{}".format(
                self.root.winfo_rootx() + 50, self.root.winfo_rooty() + 30))

            # Main content frame
            main_frame = ttk.Frame(self.settings_window)
            main_frame.pack(fill='both', expand=True, padx=10, pady=10)
            
            # Create notebook
            notebook = ttk.Notebook(main_frame)
            notebook.pack(fill='both', expand=True, padx=10, pady=10)
            
            # Tabs
            general_frame = ttk.Frame(notebook)
            notifications_frame = ttk.Frame(notebook)
            alerts_frame = ttk.Frame(notebook)
            advanced_frame = ttk.Frame(notebook)
            diagnostics_frame = ttk.Frame(notebook)
            
            notebook.add(general_frame, text='General')
            notebook.add(notifications_frame, text='Notifications')
            notebook.add(alerts_frame, text='Alerts')
            notebook.add(advanced_frame, text='Advanced')
            notebook.add(diagnostics_frame, text='Diagnostics')
            
            # Create tab content
            self.create_general_settings(general_frame)
            self.create_notifications_settings(notifications_frame)
            self.create_alerts_settings(alerts_frame)
            self.create_advanced_settings(advanced_frame)
            self.create_diagnostics_panel(diagnostics_frame)

            # Action buttons frame
            buttons_frame = ttk.Frame(main_frame)
            buttons_frame.pack(fill='x', padx=20, pady=(10, 20))

            save_btn = self.create_button(buttons_frame, "Save & Close",
                                        self.colors['success'], self.save_settings_gui)
            save_btn.pack(side='left', padx=(0, 10))

            reset_btn = self.create_button(buttons_frame, "Reset",
                                         self.colors['warning'], self.reset_settings)
            reset_btn.pack(side='left', padx=(0, 10))

            cancel_btn = self.create_button(buttons_frame, "Cancel",
                                          self.colors['secondary'],
                                          lambda: self.settings_window.destroy())
            cancel_btn.pack(side='right')

            # Update diagnostics on open
            self.update_diagnostics_panel()
            
        except Exception as e:
            logger.error(f"Settings window creation failed: {e}")

    def create_general_settings(self, parent) -> None:
        """Create general settings with validation"""
        try:
            # Refresh interval
            interval_frame = ttk.LabelFrame(parent, text="Refresh Settings", padding=15)
            interval_frame.pack(fill='x', padx=20, pady=15)
            
            ttk.Label(interval_frame, text="Refresh Interval (seconds):").pack(anchor='w')
            self.interval_var = tk.StringVar(value=str(self.settings['refresh_interval']))
            interval_spin = tk.Spinbox(interval_frame, from_=10, to=300, increment=5,
                                      textvariable=self.interval_var, width=15)
            interval_spin.pack(anchor='w', pady=(5, 0))
            
            # Cryptocurrency
            crypto_frame = ttk.LabelFrame(parent, text="Cryptocurrency", padding=15)
            crypto_frame.pack(fill='x', padx=20, pady=15)
            
            ttk.Label(crypto_frame, text="Select Cryptocurrency:").pack(anchor='w')
            self.crypto_var = tk.StringVar(value=self.settings['cryptocurrency'])
            crypto_options = list(self.crypto_names.keys())
            crypto_combo = ttk.Combobox(crypto_frame, textvariable=self.crypto_var, 
                                       values=crypto_options, state='readonly', width=25)
            crypto_combo.pack(anchor='w', pady=(5, 0))
            
            # Currency
            currency_frame = ttk.LabelFrame(parent, text="Display Currency", padding=15)
            currency_frame.pack(fill='x', padx=20, pady=15)
            
            ttk.Label(currency_frame, text="Base Currency:").pack(anchor='w')
            self.currency_var = tk.StringVar(value=self.settings['vs_currency'])
            currency_combo = ttk.Combobox(currency_frame, textvariable=self.currency_var,
                                         values=['usd', 'eur', 'gbp', 'jpy', 'cad', 'aud'],
                                         state='readonly', width=15)
            currency_combo.pack(anchor='w', pady=(5, 0))
            
        except Exception as e:
            logger.error(f"General settings creation failed: {e}")

    def create_notifications_settings(self, parent) -> None:
        """Create notification settings tab"""
        try:
            # General Notification Settings
            notif_frame = ttk.LabelFrame(parent, text="General Notification Settings", padding=15)
            notif_frame.pack(fill='x', padx=20, pady=15)

            self.notifications_var = tk.BooleanVar(value=self.settings['enable_notifications'])
            notif_check = ttk.Checkbutton(notif_frame, text="Enable desktop notifications",
                                         variable=self.notifications_var)
            notif_check.pack(anchor='w')
            
            ttk.Label(notif_frame, text="Min notification interval (s):").pack(anchor='w', pady=(10,0))
            self.notif_interval_var = tk.StringVar(value=str(self.settings['min_notification_interval']))
            notif_interval_spin = tk.Spinbox(notif_frame, from_=1, to=300, increment=1,
                                             textvariable=self.notif_interval_var, width=15)
            notif_interval_spin.pack(anchor='w', pady=(5,0))

            test_btn = self.create_button(notif_frame, "Run Test", self.colors['accent'], self.run_test_notification)
            test_btn.pack(anchor='w', pady=(15,5))

            # Debug Settings
            debug_frame = ttk.LabelFrame(parent, text="Debug Options", padding=15)
            debug_frame.pack(fill='x', padx=20, pady=15)

            debug_settings = self.settings.get('debug', {})
            self.force_startup_test_var = tk.BooleanVar(value=debug_settings.get('force_startup_test', False))
            force_check = ttk.Checkbutton(debug_frame, text="Force startup test on next launch",
                                          variable=self.force_startup_test_var)
            force_check.pack(anchor='w')

            self.use_tk_fallback_var = tk.BooleanVar(value=debug_settings.get('use_tkinter_fallback_only', False))
            tk_fallback_check = ttk.Checkbutton(debug_frame, text="Use Tkinter fallback only (for testing)",
                                                variable=self.use_tk_fallback_var)
            tk_fallback_check.pack(anchor='w', pady=(5,0))

        except Exception as e:
            logger.error(f"Notifications settings creation failed: {e}")


    def create_alerts_settings(self, parent) -> None:
        """Create alerts settings"""
        try:
            # Price drop alerts
            drop_frame = ttk.LabelFrame(parent, text="Price Drop Alerts", padding=15)
            drop_frame.pack(fill='x', padx=20, pady=15)
            
            self.drop_enabled_var = tk.BooleanVar(
                value=self.settings['alert_config']['price_drop']['enabled'])
            drop_check = ttk.Checkbutton(drop_frame, text="Enable price drop alerts",
                                        variable=self.drop_enabled_var)
            drop_check.pack(anchor='w')
            
            ttk.Label(drop_frame, text="Drop threshold (%):").pack(anchor='w', pady=(10, 0))
            self.drop_threshold_var = tk.StringVar(
                value=str(self.settings['alert_config']['price_drop']['threshold']))
            drop_spin = tk.Spinbox(drop_frame, from_=0.1, to=50, increment=0.5,
                                  textvariable=self.drop_threshold_var, width=15)
            drop_spin.pack(anchor='w', pady=(5, 0))
            
            # Price rise alerts
            rise_frame = ttk.LabelFrame(parent, text="Price Rise Alerts", padding=15)
            rise_frame.pack(fill='x', padx=20, pady=15)
            
            self.rise_enabled_var = tk.BooleanVar(
                value=self.settings['alert_config']['price_rise']['enabled'])
            rise_check = ttk.Checkbutton(rise_frame, text="Enable price rise alerts",
                                        variable=self.rise_enabled_var)
            rise_check.pack(anchor='w')
            
            ttk.Label(rise_frame, text="Rise threshold (%):").pack(anchor='w', pady=(10, 0))
            self.rise_threshold_var = tk.StringVar(
                value=str(self.settings['alert_config']['price_rise']['threshold']))
            rise_spin = tk.Spinbox(rise_frame, from_=0.1, to=50, increment=0.5,
                                  textvariable=self.rise_threshold_var, width=15)
            rise_spin.pack(anchor='w', pady=(5, 0))

            # Volume spike alerts
            volume_frame = ttk.LabelFrame(parent, text="Volume Spike Alerts", padding=15)
            volume_frame.pack(fill='x', padx=20, pady=15)

            self.volume_enabled_var = tk.BooleanVar(
                value=self.settings['alert_config']['volume_spike']['enabled'])
            volume_check = ttk.Checkbutton(volume_frame, text="Enable volume spike alerts",
                                          variable=self.volume_enabled_var)
            volume_check.pack(anchor='w')

            ttk.Label(volume_frame, text="Volume spike threshold (% increase):").pack(anchor='w', pady=(10, 0))
            self.volume_threshold_var = tk.StringVar(
                value=str(self.settings['alert_config']['volume_spike']['threshold']))
            volume_spin = tk.Spinbox(volume_frame, from_=50, to=5000, increment=50,
                                    textvariable=self.volume_threshold_var, width=15)
            volume_spin.pack(anchor='w', pady=(5, 0))

        except Exception as e:
            logger.error(f"Alerts settings creation failed: {e}")

    def create_advanced_settings(self, parent) -> None:
        """Create advanced settings"""
        try:
            # API Provider
            api_frame = ttk.LabelFrame(parent, text="API Provider", padding=15)
            api_frame.pack(fill='x', padx=20, pady=15)
            
            ttk.Label(api_frame, text="Primary API Provider:").pack(anchor='w')
            self.api_provider_var = tk.StringVar(value=self.settings['api_provider'])
            api_combo = ttk.Combobox(api_frame, textvariable=self.api_provider_var,
                                    values=['coingecko', 'binance', 'cryptocompare'],
                                    state='readonly', width=20)
            api_combo.pack(anchor='w', pady=(5, 0))
            
            # Data retention
            retention_frame = ttk.LabelFrame(parent, text="Data Retention", padding=15)
            retention_frame.pack(fill='x', padx=20, pady=15)
            
            ttk.Label(retention_frame, text="Price history (hours):").pack(anchor='w')
            self.retention_var = tk.StringVar(
                value=str(self.settings['data_retention']['price_history_hours']))
            retention_spin = tk.Spinbox(retention_frame, from_=24, to=720, increment=24,
                                       textvariable=self.retention_var, width=15)
            retention_spin.pack(anchor='w', pady=(5, 0))
            
            # UI Settings
            ui_frame = ttk.LabelFrame(parent, text="UI Settings", padding=15)
            ui_frame.pack(fill='x', padx=20, pady=15)
            
            self.auto_minimize_var = tk.BooleanVar(
                value=self.settings['ui_config']['auto_minimize'])
            minimize_check = ttk.Checkbutton(ui_frame, text="Auto-minimize to tray on startup",
                                            variable=self.auto_minimize_var)
            minimize_check.pack(anchor='w')
            
            if not self.tray_manager.available:
                minimize_check.config(state='disabled')
                ttk.Label(ui_frame, text="(System tray not available)", 
                         foreground='gray').pack(anchor='w', pady=(2, 0))
            
        except Exception as e:
            logger.error(f"Advanced settings creation failed: {e}")

    def create_diagnostics_panel(self, parent) -> None:
        """Create diagnostics panel"""
        try:
            diag_frame = ttk.LabelFrame(parent, text="Notification Diagnostics", padding=15)
            diag_frame.pack(fill='both', expand=True, padx=20, pady=15)

            self.diag_vars = {
                'total': tk.StringVar(value="Total Attempts: 0"),
                'success': tk.StringVar(value="Successful: 0"),
                'failed': tk.StringVar(value="Failed: 0"),
                'debounced': tk.StringVar(value="Debounced: 0"),
                'forced': tk.StringVar(value="Forced: 0"),
                'plyer': tk.StringVar(value="Via Plyer: 0"),
                'win10toast': tk.StringVar(value="Via win10toast: 0"),
                'tk': tk.StringVar(value="Via Tkinter: 0")
            }

            for key, var in self.diag_vars.items():
                ttk.Label(diag_frame, textvariable=var).pack(anchor='w')
            
            refresh_btn = self.create_button(diag_frame, "Refresh Stats", self.colors['primary'], self.update_diagnostics_panel)
            refresh_btn.pack(pady=(15,5))

        except Exception as e:
            logger.error(f"Diagnostics panel creation failed: {e}")

    def update_diagnostics_panel(self) -> None:
        """Update the diagnostics panel with current stats"""
        try:
            if not hasattr(self, 'diag_vars'):
                return
            
            stats = self.notification_manager.stats
            self.diag_vars['total'].set(f"Total Attempts: {stats['total_attempts']}")
            self.diag_vars['success'].set(f"Successful: {stats['success']}")
            self.diag_vars['failed'].set(f"Failed: {stats['failed']}")
            self.diag_vars['debounced'].set(f"Debounced: {stats['debounced']}")
            self.diag_vars['forced'].set(f"Forced: {stats['forced']}")
            self.diag_vars['plyer'].set(f"Via Plyer: {stats['by_backend']['plyer']}")
            self.diag_vars['win10toast'].set(f"Via win10toast: {stats['by_backend']['win10toast']}")
            self.diag_vars['tk'].set(f"Via Tkinter: {stats['by_backend']['tk']}")

        except Exception as e:
            logger.warning(f"Failed to update diagnostics panel: {e}")


    def save_settings_gui(self) -> None:
        """Save settings from GUI with validation"""
        try:
            # Validate inputs
            new_interval = max(10, int(self.interval_var.get()))
            new_notif_interval = max(1, int(self.notif_interval_var.get()))
            new_drop_threshold = max(0.1, float(self.drop_threshold_var.get()))
            new_rise_threshold = max(0.1, float(self.rise_threshold_var.get()))
            new_volume_threshold = max(1, float(self.volume_threshold_var.get()))
            new_retention = max(24, int(self.retention_var.get()))
            
            # Update settings
            old_crypto = self.settings['cryptocurrency']
            self.settings['refresh_interval'] = new_interval
            self.settings['cryptocurrency'] = self.crypto_var.get()
            self.settings['vs_currency'] = self.currency_var.get()
            self.settings['api_provider'] = self.api_provider_var.get()

            self.settings['enable_notifications'] = self.notifications_var.get()
            self.settings['min_notification_interval'] = new_notif_interval
            
            self.settings['alert_config']['price_drop']['enabled'] = self.drop_enabled_var.get()
            self.settings['alert_config']['price_drop']['threshold'] = new_drop_threshold
            self.settings['alert_config']['price_rise']['enabled'] = self.rise_enabled_var.get()
            self.settings['alert_config']['price_rise']['threshold'] = new_rise_threshold
            self.settings['alert_config']['volume_spike']['enabled'] = self.volume_enabled_var.get()
            self.settings['alert_config']['volume_spike']['threshold'] = new_volume_threshold
            
            self.settings['data_retention']['price_history_hours'] = new_retention
            self.settings['ui_config']['auto_minimize'] = self.auto_minimize_var.get()

            self.settings['debug']['force_startup_test'] = self.force_startup_test_var.get()
            self.settings['debug']['use_tkinter_fallback_only'] = self.use_tk_fallback_var.get()

            # Save to file
            self.save_settings()
            
            # Update UI if crypto changed
            if old_crypto != self.settings['cryptocurrency']:
                if hasattr(self, 'crypto_display_label'):
                    self.crypto_display_label.config(text=self.get_crypto_display_name())
                self.price_history.clear()
                self.is_first_check = True
            
            # Update provider label
            if hasattr(self, 'api_provider_label'):
                self.api_provider_label.config(
                    text=f"Provider: {self.settings['api_provider'].title()}")
            
            # Close window
            self.settings_window.destroy()
            
            # Success message
            self.safe_show_info("Settings Saved", "Settings saved successfully!")
            
            self.add_alert_to_gui({
                'type': 'System', 'message': 'Settings updated', 'timestamp': datetime.now()
            })
            
            logger.info("Settings saved successfully")
            
        except ValueError as e:
            self.safe_show_error("Invalid Input", f"Please check your input: {str(e)}")
        except Exception as e:
            self.safe_show_error("Settings Error", f"Failed to save settings: {str(e)}")
            logger.error(f"Settings save failed: {e}")

    def reset_settings(self) -> None:
        """Reset settings to defaults"""
        try:
            if not self.safe_ask_yes_no("Reset Settings", 
                                      "Reset all settings to defaults?\n\nThis will restore factory settings."):
                return
            
            # Reset to defaults
            self.settings = self.get_default_settings()
            self.save_settings()

            # Re-open the settings window to reflect the changes
            self.settings_window.destroy()
            self.toggle_settings()

            self.safe_show_info("Settings Reset", "Settings have been reset to default values.")
            logger.info("Settings reset to defaults")
            
        except Exception as e:
            logger.error(f"Settings reset failed: {e}")

    def show_about(self) -> None:
        """Show comprehensive about dialog"""
        try:
            about_window = tk.Toplevel(self.root)
            about_window.title("About CryptoPulse Monitor")
            about_window.geometry("550x500")
            about_window.configure(bg=self.colors['background'])
            about_window.resizable(False, False)
            about_window.transient(self.root)
            about_window.grab_set()
            
            # Center window
            about_window.geometry("+{}+{}".format(
                self.root.winfo_rootx() + 100, self.root.winfo_rooty() + 50))
            
            # Content frame
            content_frame = ttk.Frame(about_window, style='Card.TFrame')
            content_frame.pack(fill='both', expand=True, padx=20, pady=20)
            
            # Title
            title_frame = ttk.Frame(content_frame, style='Card.TFrame')
            title_frame.pack(fill='x', pady=(0, 20))
            
            title_label = ttk.Label(title_frame, text="CryptoPulse Monitor",
                                   font=('Segoe UI', 24, 'bold'),
                                   foreground=self.colors['primary'],
                                   background=self.colors['surface'])
            title_label.pack()
            
            subtitle_label = ttk.Label(title_frame, text="Professional Cryptocurrency Tracking",
                                      style='Info.TLabel')
            subtitle_label.pack(pady=(5, 0))
            
            # Info
            info_frame = ttk.Frame(content_frame, style='Card.TFrame')
            info_frame.pack(fill='x', pady=(0, 20))
            
            info_text = f"""Version: 2.1.0
Author: Guillaume Lessard
Company: iD01t Productions
Website: https://id01t.store
Email: admin@id01t.store
Year: 2025
License: MIT License
Python: {sys.version.split()[0]}
Platform: {platform.system()} {platform.release()}"""
            
            info_label = ttk.Label(info_frame, text=info_text, style='Info.TLabel', justify='center')
            info_label.pack()
            
            # Features
            features_frame = ttk.LabelFrame(content_frame, text="Key Features", padding=15)
            features_frame.pack(fill='x', pady=(0, 20))
            
            features_text = """• Real-time cryptocurrency monitoring with smart API fallback
• Professional dark interface with modern responsive design
• Intelligent notification system with customizable thresholds
• Interactive charts with multiple timeframes (1H, 6H, 24H, 7D)
• System tray integration for minimal resource usage
• Multi-exchange support (CoinGecko, Binance, CryptoCompare)
• Persistent settings and automatic crash recovery
• Cross-platform compatibility (Windows, macOS, Linux)
• Professional data export and comprehensive statistics
• Bulletproof error handling and memory-efficient operation"""
            
            features_label = ttk.Label(features_frame, text=features_text,
                                      style='Info.TLabel', justify='left')
            features_label.pack(anchor='w')
            
            # Buttons
            buttons_frame = ttk.Frame(content_frame, style='Card.TFrame')
            buttons_frame.pack(fill='x', pady=10)
            
            website_btn = self.create_button(buttons_frame, "Visit Website",
                                           self.colors['accent'],
                                           lambda: webbrowser.open('https://id01t.store'))
            website_btn.pack(side='left', padx=(0, 10))
            
            close_btn = self.create_button(buttons_frame, "Close",
                                         self.colors['primary'], about_window.destroy)
            close_btn.pack(side='right')
            
        except Exception as e:
            logger.error(f"About dialog failed: {e}")

    # Safe GUI methods
    def safe_show_info(self, title: str, message: str) -> None:
        """Safely show info message"""
        try:
            messagebox.showinfo(title, message)
        except Exception as e:
            logger.error(f"Info message failed: {e}")

    def safe_show_warning(self, title: str, message: str) -> None:
        """Safely show warning message"""
        try:
            messagebox.showwarning(title, message)
        except Exception as e:
            logger.error(f"Warning message failed: {e}")

    def safe_show_error(self, title: str, message: str) -> None:
        """Safely show error message"""
        try:
            messagebox.showerror(title, message)
        except Exception as e:
            logger.error(f"Error message failed: {e}")

    def safe_ask_yes_no(self, title: str, message: str) -> bool:
        """Safely ask yes/no question"""
        try:
            return messagebox.askyesno(title, message)
        except Exception as e:
            logger.error(f"Yes/No dialog failed: {e}")
            return False

    # System tray methods
    def minimize_to_tray(self) -> None:
        """Minimize to tray with fallback"""
        try:
            if self.tray_manager.available:
                self.root.withdraw()
                if not self.tray_manager.running:
                    threading.Thread(target=self.tray_manager.run_tray, daemon=True).start()
            else:
                self.root.iconify()
        except Exception as e:
            logger.error(f"Minimize to tray failed: {e}")
            try:
                self.root.iconify()
            except:
                pass

    def show_window(self) -> None:
        """Show window from tray"""
        try:
            self.root.deiconify()
            self.root.lift()
            self.root.focus_force()
        except Exception as e:
            logger.error(f"Show window failed: {e}")

    # Window event handlers
    def on_closing(self) -> None:
        """Handle window closing"""
        try:
            if self.settings['ui_config']['auto_minimize'] and self.tray_manager.available:
                self.minimize_to_tray()
            else:
                if self.tray_manager.available:
                    choice = self.safe_ask_yes_no("Exit CryptoPulse", 
                        "Exit completely? Click No to minimize to tray.")
                    
                    if choice:
                        self.quit_application()
                    else:
                        self.minimize_to_tray()
                else:
                    if self.safe_ask_yes_no("Exit CryptoPulse", "Are you sure you want to exit?"):
                        self.quit_application()
        except Exception as e:
            logger.error(f"Window closing handler failed: {e}")
            self.quit_application()

    def on_window_configure(self, event) -> None:
        """Handle window configuration"""
        try:
            if event.widget == self.root and self.root.winfo_viewable():
                self.settings['ui_config']['window_x'] = self.root.winfo_x()
                self.settings['ui_config']['window_y'] = self.root.winfo_y()
                self.settings['ui_config']['window_width'] = self.root.winfo_width()
                self.settings['ui_config']['window_height'] = self.root.winfo_height()
        except Exception as e:
            logger.debug(f"Window configure failed: {e}")

    def quit_application(self) -> None:
        """Quit application with cleanup"""
        try:
            logger.info("Shutting down CryptoPulse Monitor...")
            
            # Set shutdown flag
            self.shutdown_requested = True
            
            # Stop monitoring
            self.is_monitoring = False
            
            # Save settings
            self.save_settings()
            
            # Stop tray
            if self.tray_manager:
                self.tray_manager.stop_tray()
            
            # Close settings window
            try:
                if hasattr(self, 'settings_window') and self.settings_window.winfo_exists():
                    self.settings_window.destroy()
            except:
                pass
            
            # Quit GUI
            try:
                if hasattr(self, 'root'):
                    self.root.quit()
                    self.root.destroy()
            except:
                pass
            
            logger.info("Application shutdown complete")
            
        except Exception as e:
            logger.error(f"Shutdown error: {e}")

    def run(self) -> bool:
        """Run application with comprehensive error handling"""
        try:
            logger.info("Starting CryptoPulse Monitor v2.1.0...")
            
            # Setup GUI
            if not self.setup_gui():
                logger.critical("GUI setup failed")
                return False
            
            # Start monitoring
            self.start_monitoring()
            
            # Initial fetch
            threading.Thread(target=self.fetch_and_update_price, daemon=True).start()
            
            # Auto-minimize if configured
            if (self.settings['ui_config']['auto_minimize'] and 
                self.tray_manager.available):
                self.root.after(2000, self.minimize_to_tray)

            # Perform startup self-check after a short delay
            self.root.after(1500, self.perform_startup_self_check)
            
            logger.info("CryptoPulse Monitor started successfully")
            
            # Start main loop
            self.root.mainloop()
            return True
            
        except KeyboardInterrupt:
            logger.info("Application interrupted by user")
            return True
        except Exception as e:
            logger.critical(f"Critical runtime error: {e}")
            logger.critical(traceback.format_exc())
            return False
        finally:
            self.quit_application()


# Utility functions for scaffolding
def create_requirements_file():
    """Create requirements.txt file"""
    requirements_content = """# CryptoPulse Monitor v2.1.0 Requirements
# Professional Cryptocurrency Tracking Application
# Author: Guillaume Lessard / iD01t Productions
# Website: https://id01t.store

requests>=2.25.0
matplotlib>=3.5.0
Pillow>=8.0.0
plyer>=2.1.0
pystray>=0.19.0

# Optional for building executables
# pyinstaller>=4.0
# cx_Freeze>=6.0
"""
    
    try:
        with open('requirements.txt', 'w') as f:
            f.write(requirements_content)
        print("✓ requirements.txt created successfully")
        return True
    except Exception as e:
        print(f"Warning: Could not create requirements.txt: {e}")
        return False


def create_launcher_scripts():
    """Create platform-specific launcher scripts"""
    # Windows launcher
    windows_launcher = """@echo off
title CryptoPulse Monitor v2.1.0
echo ========================================
echo   CryptoPulse Monitor v2.1.0
echo   Guillaume Lessard / iD01t Productions  
echo   https://id01t.store
echo ========================================
echo.
echo Starting application...
python cryptopulse_monitor.py
if errorlevel 1 (
    echo.
    echo Error occurred. Press any key to exit...
    pause >nul
)
"""
    
    # Unix launcher
    unix_launcher = """#!/bin/bash
echo "========================================"
echo "  CryptoPulse Monitor v2.1.0"
echo "  Guillaume Lessard / iD01t Productions"
echo "  https://id01t.store" 
echo "========================================"
echo ""
echo "Starting application..."
python3 cryptopulse_monitor.py
"""
    
    try:
        # Create Windows launcher
        with open('start_cryptopulse.bat', 'w') as f:
            f.write(windows_launcher)
        
        # Create Unix launcher  
        with open('start_cryptopulse.sh', 'w') as f:
            f.write(unix_launcher)
        
        # Make Unix script executable
        try:
            import stat
            os.chmod('start_cryptopulse.sh', stat.S_IRWXU | stat.S_IRGRP | stat.S_IROTH)
        except:
            pass
            
        print("✓ Launcher scripts created successfully")
        return True
    except Exception as e:
        print(f"Warning: Could not create launcher scripts: {e}")
        return False


def create_build_script():
    """Create build script for executables"""
    build_script = '''#!/usr/bin/env python3
"""
Build script for CryptoPulse Monitor v2.1.0
Creates standalone executables for distribution

Author: Guillaume Lessard / iD01t Productions
Website: https://id01t.store
"""

import os
import sys
import subprocess
from pathlib import Path

def build_with_pyinstaller():
    """Build using PyInstaller"""
    try:
        print("Building with PyInstaller...")
        
        cmd = [
            'pyinstaller',
            '--onefile',
            '--windowed', 
            '--name', 'CryptoPulse_Monitor',
            '--hidden-import', 'plyer.platforms.win.notification',
            '--hidden-import', 'pystray._win32',
            '--exclude-module', 'pytest',
            '--exclude-module', 'unittest',
            'cryptopulse_monitor.py'
        ]
        
        subprocess.run(cmd, check=True)
        print("Build successful! Check dist/ folder")
        return True
        
    except subprocess.CalledProcessError as e:
        print(f"Build failed: {e}")
        return False
    except FileNotFoundError:
        print("PyInstaller not found. Install with: pip install pyinstaller")
        return False

def main():
    print("=" * 50)
    print("CryptoPulse Monitor v2.1.0 Build Script")
    print("Guillaume Lessard / iD01t Productions")
    print("=" * 50)
    
    if not Path('cryptopulse_monitor.py').exists():
        print("Error: cryptopulse_monitor.py not found")
        sys.exit(1)
    
    if build_with_pyinstaller():
        print("\\nBuild completed successfully!")
    else:
        print("\\nBuild failed")
        sys.exit(1)

if __name__ == "__main__":
    main()
'''
    
    try:
        with open('build.py', 'w') as f:
            f.write(build_script)
        
        try:
            import stat
            os.chmod('build.py', stat.S_IRWXU | stat.S_IRGRP | stat.S_IROTH)
        except:
            pass
            
        print("✓ Build script created successfully")
        return True
    except Exception as e:
        print(f"Warning: Could not create build script: {e}")
        return False


def create_readme():
    """Create comprehensive README"""
    readme_content = """# CryptoPulse Monitor v2.1.0

Professional cryptocurrency price tracking application with real-time monitoring, intelligent alerts, and comprehensive data visualization.

## Author & Company

**Guillaume Lessard**  
**iD01t Productions**  
📧 admin@id01t.store  
🌐 https://id01t.store  
📅 2025

## Features

### Core Functionality
- Real-time price monitoring with configurable refresh intervals
- Multi-exchange API support (CoinGecko, Binance, CryptoCompare) 
- Smart notification system with tick-to-tick alert thresholds
- Interactive price charts with multiple timeframes (1H, 6H, 24H, 7D)
- Data persistence and automatic crash recovery
- CSV export functionality for data analysis

### User Interface  
- Professional dark theme with modern design
- System tray integration for minimal resource usage
- Comprehensive settings with tabbed interface
- Cross-platform compatibility (Windows, macOS, Linux)
- Customizable alerts and monitoring preferences

### Technical Features
- Bulletproof error handling with automatic API fallback
- Intelligent provider rotation for maximum uptime
- Memory-efficient data management with automatic cleanup
- Professional logging system for debugging and monitoring
- Optimized performance with responsive UI

## Installation

### Prerequisites
- Python 3.8 or higher
- Internet connection for API access

### Quick Start
1. Clone or download the repository
2. Install dependencies:
   ```bash
   pip install -r requirements.txt
   ```
3. Run the application:
   ```bash
   python cryptopulse_monitor.py
   ```

### Alternative Launchers
- **Windows:** Double-click `start_cryptopulse.bat`
- **Unix/Linux/macOS:** Run `./start_cryptopulse.sh`

## Usage

### Basic Operation
1. Launch the application
2. Select your preferred cryptocurrency from settings
3. Configure alert thresholds and notification preferences  
4. Monitor real-time price changes and trends
5. Export data for further analysis when needed

### Settings Configuration
- **General:** Refresh intervals, cryptocurrency selection, display currency
- **Alerts:** Enable/disable notifications, set price change thresholds
- **Advanced:** API provider preferences, data retention settings

## Supported Cryptocurrencies

- Bitcoin (BTC)
- Ethereum (ETH)
- Cardano (ADA)
- Solana (SOL)
- Litecoin (LTC)
- Ripple (XRP)
- Polkadot (DOT)
- Chainlink (LINK)

## Building Executables

### Using PyInstaller
```bash
# Install PyInstaller
pip install pyinstaller

# Run build script  
python build.py
```

## Configuration Files

### Settings Location
- **Windows:** `%USERPROFILE%\\.cryptopulse\\settings.json`
- **macOS:** `~/.cryptopulse/settings.json`
- **Linux:** `~/.cryptopulse/settings.json`

### Log Files
- **Location:** Same as settings directory
- **File:** `cryptopulse.log`
- **Rotation:** Automatic cleanup of old entries

## Troubleshooting

### Common Issues

**"Dependencies missing" error:**
```bash
pip install --upgrade -r requirements.txt
```

**"API connection failed" error:**
- Check internet connection
- Verify API provider status
- Try switching primary API provider in settings

**"System tray not available" warning:**
- Install system-specific tray dependencies
- Use regular window minimize instead

**Performance issues:**
- Increase refresh interval in settings
- Clear price history data
- Reduce data retention period

## License

MIT License

Copyright (c) 2025 Guillaume Lessard / iD01t Productions

Permission is hereby granted, free of charge, to any person obtaining a copy
of this software and associated documentation files (the "Software"), to deal
in the Software without restriction, including without limitation the rights
to use, copy, modify, merge, publish, distribute, sublicense, and/or sell
copies of the Software, and to permit persons to whom the Software is
furnished to do so, subject to the following conditions:

The above copyright notice and this permission notice shall be included in all
copies or substantial portions of the Software.

THE SOFTWARE IS PROVIDED "AS IS", WITHOUT WARRANTY OF ANY KIND, EXPRESS OR
IMPLIED, INCLUDING BUT NOT LIMITED TO THE WARRANTIES OF MERCHANTABILITY,
FITNESS FOR A PARTICULAR PURPOSE AND NONINFRINGEMENT. IN NO EVENT SHALL THE
AUTHORS OR COPYRIGHT HOLDERS BE LIABLE FOR ANY CLAIM, DAMAGES OR OTHER
LIABILITY, WHETHER IN AN ACTION OF CONTRACT, TORT OR OTHERWISE, ARISING FROM,
OUT OF OR IN CONNECTION WITH THE SOFTWARE OR THE USE OR OTHER DEALINGS IN THE
SOFTWARE.

## Support

For support, feature requests, or bug reports:

- 📧 Email: admin@id01t.store
- 🌐 Website: https://id01t.store

## Changelog

### v2.1.0 (2025)
- Enhanced professional UI with modern design
- Fixed CoinGecko 24h change calculation
- Improved CPU efficiency during pause mode
- Smart API provider selection and fallback
- Tick-to-tick alert system for real-time notifications
- Multiple chart timeframes with filtering
- Enhanced settings management and validation
- Bulletproof error handling and recovery
- Comprehensive logging and monitoring
- Updated branding and contact information

---

**CryptoPulse Monitor v2.1.0** - Professional cryptocurrency tracking made simple.

*Created by Guillaume Lessard / iD01t Productions*
"""
    
    try:
        with open('README.md', 'w', encoding='utf-8') as f:
            f.write(readme_content)
        print("✓ README.md created successfully")
        return True
    except Exception as e:
        print(f"Warning: Could not create README.md: {e}")
        return False


def main():
    """Main entry point with professional startup"""
    print("=" * 70)
    print("🚀 CRYPTOPULSE MONITOR v2.1.0")
    print("   Professional Cryptocurrency Tracking Application")
    print("   Author: Guillaume Lessard / iD01t Productions")
    print("   Website: https://id01t.store")
    print("   Email: admin@id01t.store")
    print("=" * 70)
    
    # Parse arguments
    parser = argparse.ArgumentParser(description='CryptoPulse Monitor v2.1.0')
    parser.add_argument('--scaffold', action='store_true', 
                       help='Create project files (requirements.txt, launchers, etc.)')
    parser.add_argument('--build', action='store_true',
                       help='Create build script for executable generation')
    parser.add_argument('--version', action='version', version='CryptoPulse Monitor v2.1.0')
    
    args = parser.parse_args()
    
    # Create scaffolding if requested
    if args.scaffold:
        print("📝 Creating project scaffolding files...")
        
        success_count = 0
        total_count = 3
        
        if create_requirements_file():
            success_count += 1
        if create_launcher_scripts():
            success_count += 1
        if create_readme():
            success_count += 1
            
        if args.build:
            total_count += 1
            if create_build_script():
                success_count += 1
        
        print(f"✓ Scaffolding complete! ({success_count}/{total_count} files created)")
        return
    
    # Run application
    try:
        print("🔧 Initializing application...")
        app = CryptoPulseMonitor()
        
        print("📊 Starting price monitoring...")
        success = app.run()
        
        if success:
            print("✓ Application closed normally")
        else:
            print("⚠ Application exited with errors")
            
    except KeyboardInterrupt:
        print("\n👋 Application terminated by user")
    except Exception as e:
        logger.critical(f"Critical startup error: {e}")
        logger.critical(traceback.format_exc())
        print(f"⚠ Critical error: {e}")
        print("Check log file: ~/.cryptopulse/cryptopulse.log")
        input("Press Enter to exit...")
    finally:
        print("✓ Shutdown complete")


if __name__ == "__main__":
    main()<|MERGE_RESOLUTION|>--- conflicted
+++ resolved
@@ -280,19 +280,17 @@
             'total_attempts': 0, 'success': 0, 'failed': 0, 'debounced': 0, 'forced': 0,
             'by_backend': {'plyer': 0, 'win10toast': 0, 'tk': 0}
         }
-<<<<<<< HEAD
-        
+        feature/robust-notifications-v2.1.2
+        
+    def _detect_backends(self):
+        """Detect and log available notification backends."""
+        logger.info("Notification Backend Diagnostics:"
+
     def _detect_backends(self):
         """Detect and log available notification backends."""
         logger.info("Notification Backend Diagnostics:")
-
-=======
-
-    def _detect_backends(self):
-        """Detect and log available notification backends."""
-        logger.info("Notification Backend Diagnostics:")
-        
->>>>>>> bfb947b9
+        
+        main
         # 1. Plyer
         global NOTIFICATIONS_AVAILABLE
         if NOTIFICATIONS_AVAILABLE:
