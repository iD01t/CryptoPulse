--- conflicted
+++ resolved
@@ -280,13 +280,13 @@
             'total_attempts': 0, 'success': 0, 'failed': 0, 'debounced': 0, 'forced': 0,
             'by_backend': {'plyer': 0, 'win10toast': 0, 'tk': 0}
         }
-<<<<<<< HEAD
+        feature/robust-notifications-v2.1.2
         
     def _detect_backends(self):
         """Detect and log available notification backends."""
         logger.info("Notification Backend Diagnostics:")
 
-=======
+
         feature/robust-notifications-v2.1.2
         
     def _detect_backends(self):
@@ -298,7 +298,7 @@
         logger.info("Notification Backend Diagnostics:")
         
         main
->>>>>>> 23d02cfb
+        main
         # 1. Plyer
         global NOTIFICATIONS_AVAILABLE
         if NOTIFICATIONS_AVAILABLE:
