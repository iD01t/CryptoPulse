# -*- coding: utf-8 -*-
#!/usr/bin/env python3
"""
CryptoPulse Monitor - Professional Cryptocurrency Price Tracking Application
A bulletproof, cross-platform desktop application for real-time crypto monitoring

# CryptoPulse Monitor © 2025 Guillaume Lessard, iD01t Productions
# Closed Source License — All Rights Reserved
# This software is proprietary. Unauthorized copying, modification,
# or redistribution is prohibited without written permission.

Author: Guillaume Lessard / iD01t Productions
Website: https://id01t.store
Email: admin@id01t.store
Version: 2.1.2 - BULLETPROOF HOTFIX
Year: 2025
License: Closed Source — All Rights Reserved

Changelog v2.1.2:
- Fixed Binance missing 'lastPrice' handling with intelligent fallback
- Fixed Windows tray crash on repeated minimize/restore operations
- Reinforced notification fallback system with Tkinter popup backup
- Enhanced provider rotation to prevent error spam in logs
- Strengthened tray handle management to prevent [WinError 6]

Features:
- Real-time cryptocurrency price monitoring with intelligent API fallback
- Professional dark-themed GUI with smooth animations and modern design
- Smart notification system with customizable tick-to-tick thresholds
- System tray integration with comprehensive context menu
- Interactive price history charts with multiple timeframes
- Persistent settings and automatic crash recovery
- Multi-exchange support (CoinGecko, Binance, CryptoCompare)
- Cross-platform compatibility (Windows, macOS, Linux)
- Memory-efficient data handling with automatic cleanup
- Professional error handling, logging, and data export
- Real-time statistics and performance monitoring
- BULLETPROOF: Never crashes, handles all edge cases gracefully

Requirements: Python 3.8+
Install: pip install -r requirements.txt
Usage: python cryptopulse_monitor.py
"""

import sys
import os
import subprocess
import importlib
import json
import time
import threading
import logging
import logging.handlers
from datetime import datetime, timedelta
from pathlib import Path
from typing import List, Dict, Optional, Tuple, Union
import webbrowser
from dataclasses import dataclass, asdict
from enum import Enum
import traceback
import argparse
import random

# Global exception hook for silent failure notifications
def global_exception_hook(exc_type, exc_value, exc_traceback):
    """Global exception handler to catch silent failures and notify user"""
    if issubclass(exc_type, KeyboardInterrupt):
        # Allow normal keyboard interrupt handling
        sys.__excepthook__(exc_type, exc_value, exc_traceback)
        return
    
    # Log the exception
    logger = logging.getLogger('CryptoPulse')
    logger.critical("Uncaught exception", exc_info=(exc_type, exc_value, exc_traceback))
    
    # Try to show notification if possible
    try:
        from plyer import notification
        notification.notify(
            title="CryptoPulse Monitor Error",
            message=f"An unexpected error occurred: {str(exc_value)[:100]}",
            timeout=10,
            toast=False
        )
    except Exception as notify_error:
        logger.debug(f"Could not show error notification: {notify_error}")
    
    # Call the default exception handler
    sys.__excepthook__(exc_type, exc_value, exc_traceback)

# Set the global exception hook
sys.excepthook = global_exception_hook

# Configure logging
def setup_logging():
    """Setup professional logging system with log rotation."""
    log_dir = Path.home() / '.cryptopulse'
    log_dir.mkdir(exist_ok=True)
    log_file = log_dir / 'cryptopulse.log'

    # Get the root logger
    logger = logging.getLogger('CryptoPulse')
    logger.setLevel(logging.INFO)

    # Prevent adding handlers multiple times
    if logger.hasHandlers():
        logger.handlers.clear()

    # Create a rotating file handler
    rotate_handler = logging.handlers.RotatingFileHandler(
        log_file, maxBytes=5*1024*1024, backupCount=3, encoding='utf-8')
    rotate_handler.setFormatter(logging.Formatter('%(asctime)s - %(name)s - %(levelname)s - %(message)s'))
    
    # Create a stream handler
    stream_handler = logging.StreamHandler(sys.stdout)
    stream_handler.setFormatter(logging.Formatter('%(asctime)s - %(name)s - %(levelname)s - %(message)s'))

    # Add the new handlers
    logger.addHandler(rotate_handler)
    logger.addHandler(stream_handler)

    return logger

logger = setup_logging()

# Check if running in frozen/packaged build
if getattr(sys, 'frozen', False):
    SKIP_INSTALLS = True
    logger.info("Running in frozen build - skipping dependency installation")
else:
    SKIP_INSTALLS = False
    logger.info("Running in development mode - checking dependencies")

# Dependency management with bulletproof error handling
REQUIRED_PACKAGES = {
    'requests': 'requests>=2.25.0',
    'matplotlib': 'matplotlib>=3.5.0', 
    'pillow': 'Pillow>=8.0.0',
    'plyer': 'plyer>=2.1.0',
    'pystray': 'pystray>=0.19.0',
    'numpy': 'numpy>=1.21.0',
}

def install_package(package: str, version_spec: str) -> bool:
    """Install package with version specification and error handling"""
    try:
        logger.info(f"Installing {package} ({version_spec})...")
        result = subprocess.run([
            sys.executable, "-m", "pip", "install", version_spec,
            "--quiet", "--disable-pip-version-check", "--user"
        ], capture_output=True, text=True, timeout=120)
        
        if result.returncode == 0:
            logger.info(f"Successfully installed {package}")
            return True
        else:
            logger.error(f"Failed to install {package}: {result.stderr}")
            return False
            
    except subprocess.TimeoutExpired:
        logger.error(f"Timeout installing {package}")
        return False
    except Exception as e:
        logger.error(f"Unexpected error installing {package}: {e}")
        return False

def check_and_install_dependencies() -> bool:
    """Check and install dependencies with comprehensive error handling"""
    logger.info("Checking dependencies...")
    missing_packages = []
    
    # Check each required package
    for package, version_spec in REQUIRED_PACKAGES.items():
        try:
            if package == 'tkinter':
                import tkinter
                logger.info(f"[OK] {package} (built-in)")
            else:
                importlib.import_module(package)
                logger.info(f"[OK] {package} (available)")
        except ImportError:
            missing_packages.append((package, version_spec))
            logger.warning(f"[X] {package} (missing)")
    
    # Install missing packages
    if missing_packages:
        logger.info(f"Installing {len(missing_packages)} missing packages...")
        failed_installs = []
        
        for package, version_spec in missing_packages:
            if not install_package(package, version_spec):
                failed_installs.append(package)
        
        if failed_installs:
            logger.error(f"Failed to install: {', '.join(failed_installs)}")
            print(f"\n[WARNING] Installation failed for: {', '.join(failed_installs)}")
            print("Please install manually:")
            for package in failed_installs:
                print(f"  pip install {REQUIRED_PACKAGES[package]}")
            return False
        
        logger.info("All dependencies installed successfully")
    else:
        logger.info("All dependencies already available")
    
    return True

# Install dependencies (skip in frozen builds or testing)
if not SKIP_INSTALLS and not os.environ.get('CRYPTOPULSE_TESTING'):
    if not check_and_install_dependencies():
        sys.exit(1)
else:
    logger.info("Skipping dependency installation in frozen build or test environment")

# Import all modules after dependency check
try:
    import tkinter as tk
    from tkinter import ttk, messagebox, font, filedialog
    import requests
    from requests.adapters import HTTPAdapter
    from urllib3.util.retry import Retry
    import matplotlib.pyplot as plt
    from matplotlib.backends.backend_tkagg import FigureCanvasTkAgg
    from matplotlib.figure import Figure
    import matplotlib.dates as mdates
    from PIL import Image, ImageTk, ImageDraw, ImageFont
    
    # Optional imports with fallbacks
    try:
        from plyer import notification
        # Test notification capability safely
        try:
            # Don't actually show test notification during import
            NOTIFICATIONS_AVAILABLE = True
            logger.info("[OK] Desktop notifications available")
        except Exception as e:
            NOTIFICATIONS_AVAILABLE = False
            logger.warning(f"[X] Desktop notifications test failed: {e}")
    except ImportError:
        NOTIFICATIONS_AVAILABLE = False
        logger.warning("[X] Desktop notifications unavailable - plyer not installed")

    try:
        import pystray
        from pystray import MenuItem as item
        SYSTEM_TRAY_AVAILABLE = True
        logger.info("[OK] System tray available")
    except ImportError:
        SYSTEM_TRAY_AVAILABLE = False
        logger.warning("[X] System tray unavailable")
        
except ImportError as e:
    logger.critical(f"Critical import error: {e}")
    print(f"[WARNING] Critical dependency missing: {e}")
    sys.exit(1)

# Bulletproof notification system using plyer
class NotificationManager:
    """Bulletproof notification system with win10toast → plyer → Tkinter fallback"""
    
    def __init__(self, logger, debounce_seconds: float = 6.0, root=None):
        self.logger = logger
        self.root = root
        self.debounce_seconds = debounce_seconds
        self._last_ts = 0.0
        self._lock = threading.Lock()

        # Initialize win10toast on Windows for better reliability
        self.win10toast = None
        if os.name == "nt":
            try:
                from win10toast import ToastNotifier
                self.win10toast = ToastNotifier()
                self.logger.info("win10toast initialized successfully")
            except Exception as e:
                self.logger.warning(f"win10toast initialization failed: {e}")

    def _debounced(self) -> bool:
        with self._lock:
            now = time.time()
            if now - self._last_ts < self.debounce_seconds:
                return True
            self._last_ts = now
            return False

    def notify(self, title: str, message: str, duration: int = 5):
        """Layered, threaded, debounced notifications with safe fallbacks."""
        if self._debounced():
            self.logger.debug("Notification debounced (too frequent).")
            return

        # Hard trim for long text
        safe_title = (title[:77] + '...') if len(title) > 80 else title
        safe_message = (message[:247] + '...') if len(message) > 250 else message

        def _worker():
            # 1. Try Plyer
            if NOTIFICATIONS_AVAILABLE:
                try:
                    notification.notify(
                        title=safe_title,
                        message=safe_message,
                        app_name='CryptoPulse Monitor',
                        timeout=duration
                    )
                    self.logger.info("Notification sent via Plyer.")
                    return
                except Exception as e:
                    self.logger.warning(f"Plyer notification failed: {e}. Trying next backend.")

            # 2. Try win10toast on Windows
            if os.name == "nt" and self.win10toast:
                try:
                    self.win10toast.show_toast(
                        title=safe_title,
                        msg=safe_message,
                        duration=duration,
                        threaded=False  # Run in this worker thread
                    )
                    self.logger.info("Notification sent via win10toast.")
                    return
                except Exception as e:
                    self.logger.warning(f"win10toast failed: {e}. Trying next backend.")

<<<<<<< HEAD
            # 3. Fallback to custom Toplevel window
            try:
                if self.root:
                    self.root.after(0, self._show_fallback_notification, safe_title, safe_message)
=======
            # 3. Fallback to Tkinter messagebox
            try:
                # Ensure this is run on the main GUI thread
                if hasattr(self, 'root') and self.root and self.root.winfo_exists():
                    self.root.after(0, lambda: messagebox.showinfo(safe_title, safe_message))
                    self.logger.info("Notification sent via Tkinter fallback.")
>>>>>>> 296ed5a6
                else:
                    self.logger.warning("Cannot show Tkinter fallback, root window not available.")
            except Exception as e:
                self.logger.error(f"All notification methods failed: {e}")

        threading.Thread(target=_worker, daemon=True).start()

    def _show_fallback_notification(self, title: str, message: str):
        """A custom Toplevel window for notifications."""
        try:
            if not self.root or not self.root.winfo_exists():
                return

            fallback_window = tk.Toplevel(self.root)
            fallback_window.title(title)
            fallback_window.geometry("350x120")
            fallback_window.resizable(False, False)
            fallback_window.configure(bg='#334155') # Slate-700

            # Center the window
            root_x = self.root.winfo_x()
            root_y = self.root.winfo_y()
            root_w = self.root.winfo_width()
            root_h = self.root.winfo_height()
            win_w = 350
            win_h = 120
            x = root_x + (root_w // 2) - (win_w // 2)
            y = root_y + (root_h // 2) - (win_h // 2)
            fallback_window.geometry(f'+{x}+{y}')

            label = tk.Label(fallback_window, text=message, wraplength=330,
                             bg='#334155', fg='white', font=('Segoe UI', 10))
            label.pack(padx=15, pady=15, expand=True, fill='both')

            ok_button = tk.Button(fallback_window, text="OK",
                                  command=fallback_window.destroy,
                                  width=10, bg='#475569', fg='white',
                                  activebackground='#64748B',
                                  border=0)
            ok_button.pack(pady=(0, 10))

            fallback_window.lift()
            fallback_window.focus_force()
            fallback_window.grab_set()
            fallback_window.after(10000, fallback_window.destroy) # Auto-close after 10s
        except Exception as e:
            self.logger.error(f"Failed to show custom fallback notification: {e}")

def get_resource_path(rel_path: str) -> str:
    """
    Return an absolute path to resource, works for dev and PyInstaller.
    """
    try:
        base_path = sys._MEIPASS  # type: ignore[attr-defined]
    except Exception:
        base_path = os.path.abspath(".")
    return os.path.join(base_path, rel_path)

# Data classes for type safety
@dataclass
class PriceData:
    """Cryptocurrency price data structure"""
    symbol: str
    price: float
    change_24h: float
    change_percent_24h: float
    timestamp: datetime
    volume_24h: Optional[float] = None
    market_cap: Optional[float] = None

@dataclass
class AlertConfig:
    """Alert configuration structure"""
    enabled: bool
    threshold: float
    notify_rise: bool
    notify_drop: bool
    last_triggered: Optional[datetime] = None

class APIProvider(Enum):
    """API provider enumeration"""
    COINGECKO = "coingecko"
    BINANCE = "binance"
    CRYPTOCOMPARE = "cryptocompare"

class TimeFrame(Enum):
    """Chart timeframe enumeration"""
    ONE_HOUR = "1H"
    SIX_HOURS = "6H"
    TWENTY_FOUR_HOURS = "24H"
    SEVEN_DAYS = "7D"

class ProviderStrategy(Enum):
    """API provider selection strategy"""
    FAILOVER = "failover"

class ProviderManager:
    """Manages API providers, failover, and blacklisting."""
    def __init__(self, logger, providers: List[APIProvider], strategy: ProviderStrategy = ProviderStrategy.FAILOVER, primary_provider: Optional[APIProvider] = None):
        self.logger = logger
        self.all_providers = providers
        self.primary_provider = primary_provider
        self.strategy = strategy

        self.blacklist = {}  # provider -> expiry_time
        self.failure_counts = {p: 0 for p in providers}

        self.max_failures = 3
        self.blacklist_ttl = timedelta(minutes=5)
        self.retry_delay_base = 10  # seconds

    def get_ordered_providers(self) -> List[APIProvider]:
        """Get the next available provider based on the strategy."""
        now = datetime.now()

        # Prune expired blacklists
        for provider, expiry in list(self.blacklist.items()):
            if now > expiry:
                self.logger.info(f"Provider {provider.value} removed from blacklist.")
                del self.blacklist[provider]
                self.failure_counts[provider] = 0

        # Get available providers
        available_providers = [p for p in self.all_providers if p not in self.blacklist]

        if not available_providers:
            self.logger.warning("All providers are currently blacklisted.")
            return []

        # Order providers: primary first, then the rest
        if self.primary_provider and self.primary_provider in available_providers:
            ordered = [self.primary_provider]
            ordered.extend([p for p in available_providers if p != self.primary_provider])
            return ordered
        else:
            return available_providers

    def report_failure(self, provider: APIProvider):
        """Report a failure for a provider."""
        if provider in self.failure_counts:
            self.failure_counts[provider] += 1
            self.logger.warning(f"Failure reported for {provider.value}. Count: {self.failure_counts[provider]}")
            if self.failure_counts[provider] >= self.max_failures:
                self.blacklist_provider(provider)

    def blacklist_provider(self, provider: APIProvider, duration_seconds: int = 300):
        """Blacklist a provider for a specified duration."""
        expiry = datetime.now() + timedelta(seconds=duration_seconds)
        self.blacklist[provider] = expiry
        self.logger.warning(f"Provider {provider.value} blacklisted until {expiry}.")

    def report_success(self, provider: APIProvider):
        """Report a success for a provider."""
        if provider in self.failure_counts:
            self.failure_counts[provider] = 0
            self.logger.info(f"Provider {provider.value} success reported, failure count reset.")

    def get_retry_delay(self, provider: APIProvider) -> float:
        """Get exponential backoff delay for retries"""
        attempts = self.failure_counts.get(provider, 0)
        delay = self.retry_delay_base * (2 ** min(attempts, 4))  # Cap multiplier
        jitter = delay * 0.1
        return min(delay + (random.random() * jitter * 2 - jitter), 300) # Cap at 5 minutes

class CryptoPulseMonitor:
    """Professional Cryptocurrency Price Monitor Application - BULLETPROOF EDITION"""
    SCHEMA_VERSION = 1
    
    def __init__(self):
        self.logger = logger
        logger.info("Initializing CryptoPulse Monitor...")
        
        # Settings with comprehensive defaults
        self.settings = {
            'refresh_interval': 60,  # Increased to 60 seconds to avoid rate limits
            'cryptocurrency': 'bitcoin',
            'vs_currency': 'usd',
            'api_provider': APIProvider.COINGECKO.value,
            'enable_notifications': True,
            'alert_config': {
                'price_drop': {'enabled': True, 'threshold': 2.0},
                'price_rise': {'enabled': False, 'threshold': 5.0},
                'volume_spike': {'enabled': False, 'threshold': 50.0}
            },
            'ui_config': {
                'window_width': 1200,
                'window_height': 800,
                'window_x': 100,
                'window_y': 100,
                'dark_mode': True,
                'auto_minimize': False
            },
            'data_retention': {
                'price_history_hours': 168,  # 7 days
                'alert_history_count': 100
            }
        }

        # Application state
        self.current_price_data: Optional[PriceData] = None
        self.last_price_data: Optional[PriceData] = None
        self.price_history: List[PriceData] = []
        self.alerts_history: List[Dict] = []
        self.is_monitoring = True
        self.is_first_check = True
        self.current_timeframe = TimeFrame.TWENTY_FOUR_HOURS
        self.shutdown_requested = False
        self.last_successful_update_time = None
        
        # Enhanced error handling attributes
        self.last_api_call_time = 0
        self.min_api_interval = 10.0  # Increased to 10 seconds between API calls
        self.tray_running = False
        self.tray_thread = None
        
        # Performance optimization
        self.cache_duration = 30  # Cache data for 30 seconds
        self.last_cache_time = 0
        self.cached_price_data = None
        self.gui_initialized = False
        
        # API Provider Management
        self.provider_manager = ProviderManager(
            logger=logger,
            providers=[APIProvider.COINGECKO, APIProvider.BINANCE, APIProvider.CRYPTOCOMPARE],
            primary_provider=APIProvider(self.settings.get('api_provider', 'coingecko'))
        )

        # Konami Code Easter egg
        self.konami_sequence = ['Up', 'Up', 'Down', 'Down', 'Left', 'Right', 'Left', 'Right', 'Return', 'space']
        self.konami_input = []
        self.konami_activated = False
        self.start_time = time.time()
        self.cache_hits = 0
        
        # Tray lifecycle management
        self.tray_lock = threading.Lock()
        self.tray_running = False
        self.tray_icon = None
        self.tray_thread = None
        self.tray_stop_event = threading.Event()
        
        # Monitoring thread management
        self.monitoring_stop_event = threading.Event()
        
        # Professional color scheme with enhanced contrast
        self.colors = {
            'primary': '#3B82F6',      # Blue-500
            'primary_hover': '#2563EB', # Blue-600
            'secondary': '#6B7280',    # Gray-500  
            'accent': '#8B5CF6',       # Violet-500
            'accent_hover': '#7C3AED', # Violet-600
            'background': '#0F172A',   # Slate-900
            'surface': '#1E293B',      # Slate-800
            'card': '#334155',         # Slate-700
            'text_primary': '#F8FAFC', # Slate-50
            'text_secondary': '#CBD5E1', # Slate-300
            'text_muted': '#64748B',   # Slate-500
            'success': '#10B981',      # Emerald-500
            'success_hover': '#059669', # Emerald-600
            'warning': '#F59E0B',      # Amber-500
            'warning_hover': '#D97706', # Amber-600
            'error': '#EF4444',        # Red-500
            'error_hover': '#DC2626',  # Red-600
            'chart_grid': '#374151',   # Gray-700
            'border': '#475569',       # Slate-600
            'hover': '#475569'         # Slate-600
        }
        
        # Cryptocurrency display names
        self.crypto_names = {
            'bitcoin': 'Bitcoin (BTC)',
            'ethereum': 'Ethereum (ETH)',
            'cardano': 'Cardano (ADA)',
            'solana': 'Solana (SOL)',
            'litecoin': 'Litecoin (LTC)',
            'ripple': 'Ripple (XRP)',
            'polkadot': 'Polkadot (DOT)',
            'chainlink': 'Chainlink (LINK)'
        }
        
        # API endpoints with fallbacks
        self.api_endpoints = {
            APIProvider.BINANCE: {
                'base_url': 'https://api.binance.com/api/v3',
                'price_endpoint': '/ticker/price',
                'timeout': 10
            },
            APIProvider.COINGECKO: {
                'base_url': 'https://api.coingecko.com/api/v3',
                'price_endpoint': '/simple/price',
                'timeout': 15
            },
            APIProvider.CRYPTOCOMPARE: {
                'base_url': 'https://min-api.cryptocompare.com/data',
                'price_endpoint': '/pricemultifull',
                'timeout': 15
            }
        }
        
        # BULLETPROOF: Setup HTTP session with retry and connection pooling
        self.session = self.setup_http_session()
        
        # BULLETPROOF: User agent rotation to avoid detection
        self.user_agents = [
            "CryptoPulse/2.1.1 (+https://id01t.store)",
            "Mozilla/5.0 (Windows NT 10.0; Win64; x64) AppleWebKit/537.36 (KHTML, like Gecko) Chrome/120.0.0.0 Safari/537.36",
            "Mozilla/5.0 (Macintosh; Intel Mac OS X 10_15_7) AppleWebKit/537.36 (KHTML, like Gecko) Chrome/120.0.0.0 Safari/537.36",
            "CryptoTracker/1.0 (Compatible; +https://id01t.store)",
            "Mozilla/5.0 (X11; Linux x86_64) AppleWebKit/537.36 (KHTML, like Gecko) Chrome/120.0.0.0 Safari/537.36"
        ]
        self.current_user_agent = 0
        
        # Initialize components
        self.load_settings()
        
        # Add default tray setting if not present
        if 'enable_system_tray' not in self.settings.get('ui_config', {}):
            self.settings['ui_config']['enable_system_tray'] = True
        
        self.setup_gui()
        
        # Initialize bulletproof notification system
        self.notifier = NotificationManager(
            logger, 
            debounce_seconds=6.0,
            root=self.root
        )
        
        self.setup_system_tray()
        self.start_monitoring()
        self.check_stale_data()
        
        logger.info("CryptoPulse Monitor initialized successfully")

    def setup_http_session(self) -> requests.Session:
        """BULLETPROOF: Setup HTTP session with retry, pooling, and proxy support."""
        session = requests.Session()

        # Add proxy support from environment variables
        try:
            proxies = {
                'http': os.environ.get('HTTP_PROXY'),
                'https': os.environ.get('HTTPS_PROXY'),
            }
            session.proxies = {k: v for k, v in proxies.items() if v}
            if session.proxies:
                logger.info(f"Using system proxies: {session.proxies}")
        except Exception as e:
            logger.warning(f"Could not set proxies from environment: {e}")
        
        # Retry strategy for transient failures
        retry_strategy = Retry(
            total=3,
            backoff_factor=2,
            status_forcelist=[429, 500, 502, 503, 504, 520, 521, 522, 523, 524],
            allowed_methods=["HEAD", "GET", "OPTIONS"],
            respect_retry_after_header=True
        )
        
        # HTTP adapter with connection pooling
        adapter = HTTPAdapter(
            max_retries=retry_strategy,
            pool_connections=5,
            pool_maxsize=10,
            pool_block=False
        )
        
        session.mount("http://", adapter)
        session.mount("https://", adapter)
        
        # Set reasonable timeouts
        session.timeout = 15
        
        return session

    def get_api_headers(self) -> dict:
        """BULLETPROOF: Get rotating headers to avoid rate limiting"""
        headers = {
            "User-Agent": self.user_agents[self.current_user_agent],
            "Accept": "application/json",
            "Accept-Language": "en-US,en;q=0.9",
            "Accept-Encoding": "gzip, deflate",
            "Connection": "keep-alive",
            "Cache-Control": "no-cache",
            "DNT": "1",
            "Pragma": "no-cache"
        }
        
        # Rotate user agent
        self.current_user_agent = (self.current_user_agent + 1) % len(self.user_agents)
        return headers

    def enforce_rate_limit(self) -> None:
        """Enhanced rate limiting with provider-specific tracking"""
        current_time = time.time()
        time_since_last_call = current_time - self.last_api_call_time
        
        # Base rate limiting
        if time_since_last_call < self.min_api_interval:
            sleep_time = self.min_api_interval - time_since_last_call
            logger.debug(f"Rate limiting: sleeping {sleep_time:.2f}s")
            time.sleep(sleep_time)
        
        self.last_api_call_time = time.time()
    
    def load_settings(self) -> None:
        """Load settings with error recovery"""
        try:
            settings_dir = Path.home() / '.cryptopulse'
            settings_dir.mkdir(exist_ok=True)
            settings_path = settings_dir / 'settings.json'
            
            if settings_path.exists():
                with open(settings_path, 'r', encoding='utf-8') as f:
                    saved_settings = json.load(f)
                
                # Check schema version and migrate if necessary
                loaded_version = saved_settings.get('schema_version', 0)
                if loaded_version < self.SCHEMA_VERSION:
                    saved_settings = self.migrate_settings(saved_settings, loaded_version)

                # Deep merge settings
                self._merge_settings(self.settings, saved_settings)
                logger.info("Settings loaded successfully")
            else:
                logger.info("No existing settings found, using defaults")
                
        except Exception as e:
            logger.error(f"Error loading settings: {e}")
            logger.info("Using default settings")

    def _merge_settings(self, default: dict, saved: dict) -> None:
        """Recursively merge saved settings into defaults"""
        for key, value in saved.items():
            if key in default:
                if isinstance(value, dict) and isinstance(default[key], dict):
                    self._merge_settings(default[key], value)
                else:
                    default[key] = value

    def migrate_settings(self, settings: dict, from_version: int) -> dict:
        """Migrate settings from an old schema version to the current one."""
        self.logger.info(f"Migrating settings from version {from_version} to {self.SCHEMA_VERSION}...")

        # Example of a future migration path
        # if from_version < 2:
        #     # Do something to update to version 2
        #     pass

        settings['schema_version'] = self.SCHEMA_VERSION
        self.logger.info("Settings migration complete.")
        return settings

    def save_settings(self) -> None:
        """Save settings with atomic write"""
        try:
            settings_dir = Path.home() / '.cryptopulse'
            settings_dir.mkdir(exist_ok=True)
            settings_path = settings_dir / 'settings.json'
            temp_path = settings_path.with_suffix('.tmp')
            
            # Add schema version before saving
            settings_to_save = self.settings.copy()
            settings_to_save['schema_version'] = self.SCHEMA_VERSION

            # Atomic write
            with open(temp_path, 'w', encoding='utf-8') as f:
                json.dump(settings_to_save, f, indent=2, ensure_ascii=False)
            temp_path.replace(settings_path)
            
            logger.info("Settings saved successfully")
            
        except Exception as e:
            logger.error(f"Error saving settings: {e}")

    def setup_gui(self) -> None:
        """Setup professional GUI with modern design"""
        self.root = tk.Tk()
        self.root.title("CryptoPulse Monitor v2.1.2")
        
        # Bulletproof minimize handling - prevent re-entrancy
        self._suppress_unmap = False  # prevent re-entrancy when we withdraw()
        self._suppress_hide = False  # prevent recursion in hide_window
        self._minimizing = False  # prevent infinite minimize loop
        self.root.protocol("WM_DELETE_WINDOW", self.on_minimize)  # title-bar close -> minimize to tray
        
        # Window configuration
        width = self.settings['ui_config']['window_width']
        height = self.settings['ui_config']['window_height']
        x = self.settings['ui_config']['window_x']
        y = self.settings['ui_config']['window_y']
        
        self.root.geometry(f"{width}x{height}+{x}+{y}")
        self.root.configure(bg=self.colors['background'])
        self.root.minsize(800, 600)
        
        # Configure styles
        self.setup_styles()
        
        # Create menu bar
        self.create_menu_bar()
        
        # Create essential layout first (fast loading)
        self.create_header()
        self.create_status_bar()
        self.create_error_banner()
        
        # Create loading indicator
        self.create_loading_indicator()
        
        # Bind events
        self.root.bind("<Configure>", self.on_window_configure)
        self.root.bind("<Control-q>", lambda e: self.quit_application())
        
        # Handle window state changes to prevent crashes
        try:
            self.root.bind("<Map>", self.on_window_map)
            self.root.bind("<Unmap>", lambda e: self.on_minimize() if self.root.state() == 'iconic' else None)
        except Exception as e:
            logger.debug(f"Could not bind window state events: {e}")
        
        # Bind Konami Code key sequence
        self.root.bind("<KeyPress>", self.on_key_press)
        self.root.focus_set()  # Enable key focus
        
        # Set window icon
        try:
            self.set_window_icon()
        except Exception as e:
            logger.warning(f"Could not set window icon: {e}")
        
        # Schedule heavy components for lazy loading
        self.safe_after(100, self.lazy_load_heavy_components)

    def create_loading_indicator(self) -> None:
        """Create a loading indicator for heavy components"""
        self.loading_frame = ttk.Frame(self.root, style='Card.TFrame')
        self.loading_frame.pack(fill='both', expand=True, padx=20, pady=20)
        
        # Loading text
        loading_label = ttk.Label(self.loading_frame, 
                                 text="Loading CryptoPulse Monitor...",
                                 style='Header.TLabel')
        loading_label.pack(expand=True)
        
        # Progress bar
        self.progress = ttk.Progressbar(self.loading_frame, mode='indeterminate')
        self.progress.pack(pady=20)
        self.progress.start()

    def lazy_load_heavy_components(self) -> None:
        """Load heavy components asynchronously to improve startup time"""
        try:
            # Update loading status
            if hasattr(self, 'loading_frame'):
                loading_label = ttk.Label(self.loading_frame, 
                                         text="Loading price data...",
                                         style='Info.TLabel')
                loading_label.pack()
            
            # Load main content
            self.create_main_content()
            
            # Update loading status
            if hasattr(self, 'loading_frame'):
                loading_label = ttk.Label(self.loading_frame, 
                                         text="Loading sidebar...",
                                         style='Info.TLabel')
                loading_label.pack()
            
            # Load sidebar
            self.create_sidebar()
            
            # Remove loading indicator
            if hasattr(self, 'loading_frame'):
                self.loading_frame.destroy()
                del self.loading_frame
            
            # Mark GUI as initialized
            self.gui_initialized = True
            
            logger.info("Heavy components loaded successfully")
            
        except Exception as e:
            logger.error(f"Error loading heavy components: {e}")
            # Remove loading indicator even on error
            if hasattr(self, 'loading_frame'):
                self.loading_frame.destroy()
                del self.loading_frame

    def set_window_icon(self) -> None:
        """Set window icon from cryptopulse.ico file or create fallback"""
        try:
            # Try to use the cryptopulse.ico file
            icon_paths = [
                'cryptopulse.ico',
                'assets/cryptopulse.ico',
                os.path.join(os.path.dirname(__file__), 'cryptopulse.ico'),
                os.path.join(os.path.dirname(__file__), 'assets', 'cryptopulse.ico')
            ]
            
            icon_set = False
            for icon_path in icon_paths:
                if os.path.exists(icon_path):
                    try:
                        if os.name == 'nt':  # Windows
                            self.root.iconbitmap(icon_path)
                        else:  # Other platforms
                            icon_image = Image.open(icon_path)
                            photo = ImageTk.PhotoImage(icon_image)
                            self.root.iconphoto(True, photo)
                        icon_set = True
                        logger.info(f"Set window icon from: {icon_path}")
                        break
                    except Exception as e:
                        logger.warning(f"Failed to set icon from {icon_path}: {e}")
                        continue
            
            if not icon_set:
                logger.warning("cryptopulse.ico not found, using fallback icon")
                self.create_fallback_icon()
                
        except Exception as e:
            logger.warning(f"Error setting window icon: {e}")
            self.create_fallback_icon()
    
    def create_price_card(self, parent) -> None:
        """Create professional price display card"""
        price_card = ttk.Frame(parent, style='Card.TFrame')
        price_card.pack(fill='x', pady=(0, 15))
        
        # Card header
        header_frame = ttk.Frame(price_card, style='Card.TFrame')
        header_frame.pack(fill='x', padx=25, pady=(20, 10))
        
        # Store reference to crypto label for updates
        self.crypto_display_label = ttk.Label(header_frame, 
                                            text=self.get_crypto_display_name(), 
                                            style='Title.TLabel')
        self.crypto_display_label.pack(side='left')
        
        # Live indicator
        self.live_indicator = tk.Canvas(header_frame, width=12, height=12,
                                       bg=self.colors['surface'], 
                                       highlightthickness=0)
        self.live_indicator.pack(side='right', padx=(10, 0))
        
        # Price display
        price_frame = ttk.Frame(price_card, style='Card.TFrame')
        price_frame.pack(fill='x', padx=25, pady=(0, 10))
        
        self.price_label = ttk.Label(price_frame, text="Loading...", 
                                    style='Price.TLabel')
        self.price_label.pack(anchor='w')
        
        # Change display
        change_frame = ttk.Frame(price_card, style='Card.TFrame')
        change_frame.pack(fill='x', padx=25, pady=(0, 10))
        
        self.change_label = ttk.Label(change_frame, text="---", 
                                     style='Change.TLabel')
        self.change_label.pack(anchor='w')
        
        # Additional metrics
        metrics_frame = ttk.Frame(price_card, style='Card.TFrame')
        metrics_frame.pack(fill='x', padx=25, pady=(0, 20))
        
        self.volume_label = ttk.Label(metrics_frame, text="24H Volume: ---",
                                     style='Info.TLabel')
        self.volume_label.pack(side='left')
        
        self.update_label = ttk.Label(metrics_frame, text="Last updated: Never",
                                     style='Info.TLabel')
        self.update_label.pack(side='right')

    def get_crypto_display_name(self) -> str:
        """Get formatted display name for current cryptocurrency"""
        crypto = self.settings['cryptocurrency']
        currency = self.settings['vs_currency'].upper()
        
        if crypto in self.crypto_names:
            return f"{self.crypto_names[crypto]}/{currency}"
        else:
            return f"{crypto.title()} ({crypto[:3].upper()})/{currency}"
    
    def get_display_currency(self) -> str:
        """Get the display currency based on current API provider"""
        # Binance only supports USDT pairs, so show USDT when using Binance
        if hasattr(self, 'current_api_provider') and self.current_api_provider == APIProvider.BINANCE:
            return "USDT"
        return self.settings['vs_currency'].upper()

    def create_chart_card(self, parent) -> None:
        """Create professional price chart card"""
        chart_card = ttk.Frame(parent, style='Card.TFrame')
        chart_card.pack(fill='both', expand=True, pady=(0, 15))
        
        # Chart header
        chart_header = ttk.Frame(chart_card, style='Card.TFrame')
        chart_header.pack(fill='x', padx=25, pady=(20, 10))
        
        chart_title = ttk.Label(chart_header, text="Price History",
                               style='Title.TLabel')
        chart_title.pack(side='left')
        
        # Chart timeframe selector
        timeframe_frame = ttk.Frame(chart_header, style='Card.TFrame')
        timeframe_frame.pack(side='right')
        
        self.timeframe_buttons = {}
        for period in TimeFrame:
            btn = self.create_modern_button(
                timeframe_frame, period.value, 
                self.colors['primary'] if period == self.current_timeframe else self.colors['secondary'],
                lambda p=period: self.change_chart_timeframe(p), width=3)
            btn.pack(side='left', padx=2)
            self.timeframe_buttons[period] = btn
        
        # Chart
        self.setup_professional_chart(chart_card)

    def setup_professional_chart(self, parent) -> None:
        """Setup professional matplotlib chart"""
        # Configure matplotlib for dark theme
        plt.style.use('dark_background')
        
        self.fig = Figure(figsize=(10, 5), dpi=100, 
                         facecolor=self.colors['surface'])
        self.ax = self.fig.add_subplot(111, facecolor=self.colors['card'])
        
        # Professional styling
        self.ax.spines['top'].set_visible(False)
        self.ax.spines['right'].set_visible(False)
        self.ax.spines['bottom'].set_color(self.colors['border'])
        self.ax.spines['left'].set_color(self.colors['border'])
        self.ax.tick_params(colors=self.colors['text_secondary'], labelsize=10)
        self.ax.grid(True, alpha=0.2, color=self.colors['chart_grid'])
        
        # Initial empty plot
        self.price_line, = self.ax.plot([], [], color=self.colors['primary'], 
                                       linewidth=2.5, alpha=0.9)
        self.ax.set_ylabel('Price ($)', color=self.colors['text_primary'], fontsize=11)
        self.ax.set_title('Price Trend', color=self.colors['text_primary'], 
                         fontsize=12, pad=15)
        
        # Add to GUI
        self.canvas = FigureCanvasTkAgg(self.fig, parent)
        self.canvas.get_tk_widget().pack(fill='both', expand=True, 
                                        padx=25, pady=(0, 20))

    def create_controls_card(self, parent) -> None:
        """Create professional controls card"""
        controls_card = ttk.Frame(parent, style='Card.TFrame')
        controls_card.pack(fill='x')
        
        controls_frame = ttk.Frame(controls_card, style='Card.TFrame')
        controls_frame.pack(fill='x', padx=25, pady=20)
        
        # Left side controls
        left_controls = ttk.Frame(controls_frame, style='Card.TFrame')
        left_controls.pack(side='left')
        
        self.monitor_btn = self.create_modern_button(
            left_controls, "Pause", self.colors['primary'],
            self.toggle_monitoring)
        self.monitor_btn.pack(side='left', padx=(0, 10))
        
        refresh_btn = self.create_modern_button(
            left_controls, "Refresh", self.colors['success'],
            self.manual_refresh)
        refresh_btn.pack(side='left', padx=(0, 10))
        
        # Right side controls
        right_controls = ttk.Frame(controls_frame, style='Card.TFrame')
        right_controls.pack(side='right')
        
        export_btn = self.create_modern_button(
            right_controls, "Export", self.colors['accent'],
            self.export_data)
        export_btn.pack(side='right', padx=10)
        
        clear_btn = self.create_modern_button(
            right_controls, "Clear", self.colors['error'],
            self.clear_history)
        clear_btn.pack(side='right')

    def create_sidebar(self) -> None:
        """Create professional sidebar"""
        self.sidebar = ttk.Frame(self.root, style='App.TFrame', width=320)
        self.sidebar.pack(side='right', fill='y', padx=(10, 20), pady=10)
        self.sidebar.pack_propagate(False)
        
        # API Status card
        self.create_status_card()
        
        # Alerts history card
        self.create_alerts_card()
        
        # Quick stats card
        self.create_stats_card()

    def create_status_card(self) -> None:
        """Create API status card"""
        status_card = ttk.Frame(self.sidebar, style='Card.TFrame')
        status_card.pack(fill='x', pady=(0, 15))
        
        # Header
        status_header = ttk.Frame(status_card, style='Card.TFrame')
        status_header.pack(fill='x', padx=20, pady=(15, 10))
        
        ttk.Label(status_header, text="Connection Status", 
                 style='Title.TLabel').pack(side='left')
        
        # Status content
        status_content = ttk.Frame(status_card, style='Card.TFrame')
        status_content.pack(fill='x', padx=20, pady=(0, 15))
        
        self.connection_label = ttk.Label(status_content, text="● Connecting...",
                                         style='Info.TLabel')
        self.connection_label.pack(anchor='w')
        
        self.api_provider_label = ttk.Label(status_content, 
                                           text="Provider: CoinGecko",
                                           style='Info.TLabel')
        self.api_provider_label.pack(anchor='w', pady=(5, 0))
        
        self.next_update_label = ttk.Label(status_content, 
                                          text="Next update: ---",
                                          style='Info.TLabel')
        self.next_update_label.pack(anchor='w', pady=(5, 0))

    def create_alerts_card(self) -> None:
        """Create alerts history card"""
        alerts_card = ttk.Frame(self.sidebar, style='Card.TFrame')
        alerts_card.pack(fill='both', expand=True, pady=(0, 15))
        
        # Header
        alerts_header = ttk.Frame(alerts_card, style='Card.TFrame')
        alerts_header.pack(fill='x', padx=20, pady=(15, 10))
        
        ttk.Label(alerts_header, text="Recent Alerts", 
                 style='Title.TLabel').pack(side='left')
        
        clear_alerts_btn = self.create_modern_button(
            alerts_header, "Clear", self.colors['secondary'],
            self.clear_alerts, width=5)
        clear_alerts_btn.pack(side='right')
        
        # Alerts list
        self.alerts_listbox = tk.Listbox(alerts_card,
                                        bg=self.colors['card'],
                                        fg=self.colors['text_primary'],
                                        font=('Segoe UI', 9),
                                        border=0,
                                        selectbackground=self.colors['primary'],
                                        selectforeground='white')
        self.alerts_listbox.pack(fill='both', expand=True, padx=20, pady=(0, 20))

    def create_stats_card(self) -> None:
        """Create quick stats card"""
        stats_card = ttk.Frame(self.sidebar, style='Card.TFrame')
        stats_card.pack(fill='x')
        
        # Header
        stats_header = ttk.Frame(stats_card, style='Card.TFrame')
        stats_header.pack(fill='x', padx=20, pady=(15, 10))
        
        ttk.Label(stats_header, text="24H Statistics", 
                 style='Title.TLabel').pack(side='left')
        
        # Stats content
        stats_content = ttk.Frame(stats_card, style='Card.TFrame')
        stats_content.pack(fill='x', padx=20, pady=(0, 15))
        
        self.high_label = ttk.Label(stats_content, text="24H High: ---",
                                   style='Info.TLabel')
        self.high_label.pack(anchor='w')
        
        self.low_label = ttk.Label(stats_content, text="24H Low: ---",
                                  style='Info.TLabel')
        self.low_label.pack(anchor='w', pady=(5, 0))
        
        self.avg_label = ttk.Label(stats_content, text="24H Average: ---",
                                  style='Info.TLabel')
        self.avg_label.pack(anchor='w', pady=(5, 0))

    def create_status_bar(self) -> None:
        """Create professional status bar"""
        self.status_bar = ttk.Frame(self.root, style='Card.TFrame')
        self.status_bar.pack(side='bottom', fill='x')
        
        status_content = ttk.Frame(self.status_bar, style='Card.TFrame')
        status_content.pack(fill='x', padx=10, pady=8)
        
        self.status_text = ttk.Label(status_content, text="Ready",
                                    style='Info.TLabel')
        self.status_text.pack(side='left')
        
        # Version info
        version_label = ttk.Label(status_content, text="v2.1.1",
                                 style='Info.TLabel')
        version_label.pack(side='right')

    def create_error_banner(self):
        """Create the error banner frame, initially hidden."""
        self.error_banner_frame = ttk.Frame(self.root, style='Error.TFrame', height=30)
        self.error_banner_frame.pack_propagate(False)

        self.error_banner_label = ttk.Label(self.error_banner_frame, style='Error.TLabel')
        self.error_banner_label.pack(side='left', padx=(15, 0))

        # Using a regular tk.Button for more styling control on the 'X'
        close_btn = tk.Button(self.error_banner_frame, text="✕",
                              command=self.hide_error_banner,
                              bg=self.colors['error'], fg='white',
                              activebackground=self.colors['error_hover'],
                              activeforeground='white',
                              border=0, font=('Segoe UI', 12, 'bold'),
                              cursor='hand2')
        close_btn.pack(side='right', padx=10)

    def show_error_banner(self, message: str):
        """Display the error banner with a message."""
        if hasattr(self, 'error_banner_frame'):
            self.error_banner_label.config(text=message)
            self.error_banner_frame.pack(side='top', fill='x', before=self.status_bar)
            self.error_banner_is_visible = True

    def hide_error_banner(self):
        """Hide the error banner."""
        if hasattr(self, 'error_banner_frame') and self.error_banner_frame.winfo_viewable():
            self.error_banner_frame.pack_forget()
            self.error_banner_is_visible = False

    def _minimize_to_tray_safe(self):
        """Guard to avoid <Unmap> recursion when we withdraw()"""
        self._suppress_unmap = True
        try:
            self.minimize_to_tray()
        finally:
            # After we withdraw, keep suppression on briefly; it will clear on restore
            pass

    def on_minimize(self, event=None):
        """Handle minimize button - hide window and show tray icon"""
        logger.info("on_minimize triggered")
        try:
            if hasattr(self, 'gui_initialized') and not self.gui_initialized:
                return
            
            # Suppression guard to prevent infinite loop
            if hasattr(self, '_minimizing') and self._minimizing:
                return
            self._minimizing = True
            
            # Hide the window
            self.root.withdraw()
            
            # Show tray icon if available and enabled
            if SYSTEM_TRAY_AVAILABLE and self.settings.get("ui_config", {}).get("enable_system_tray", True):
                self.minimize_to_tray()
            else:
                # Fallback to iconify if tray not available
                self.safe_iconify()
                
            print("Window minimized to tray")
        except Exception as e:
            print(f"Error minimizing window: {e}")
            # Fallback to iconify
            self.safe_iconify()
        finally:
            # Reset suppression flag
            self._minimizing = False

    def on_closing(self):
        """Handle title-bar close button - prefer tray if available, otherwise quit"""
        if SYSTEM_TRAY_AVAILABLE and self.settings.get("ui_config", {}).get("enable_system_tray", True):
            self.on_minimize()
        else:
            self.quit_application()

    def minimize_to_tray(self) -> None:
        """Harden tray lifecycle with lock, daemon thread, single retry, and guaranteed resets."""
<<<<<<< HEAD
        logger.info("minimize_to_tray called")
=======
>>>>>>> 296ed5a6
        if not SYSTEM_TRAY_AVAILABLE or not self.settings.get('ui_config', {}).get('enable_system_tray', True):
            self.safe_iconify()
            return

        with self.tray_lock:
            if self.tray_running and self.tray_icon:
                try:
                    self.tray_icon.stop()
                except Exception as e:
                    self.logger.warning(f"Previous tray stop issue: {e}")
                finally:
                    self.tray_running = False
                    self.tray_icon = None
                    self.tray_thread = None

            for attempt in range(2):
                try:
                    tray_img = self._make_tray_image()
                    menu = pystray.Menu(
                        pystray.MenuItem("Restore", lambda: self.safe_after(0, self.restore_window)),
                        pystray.MenuItem("Quit", lambda: self.safe_after(0, self.quit_application))
                    )
                    self.tray_icon = pystray.Icon("CryptoPulse", tray_img, "CryptoPulse Monitor", menu)

                    # All tray operations in a daemon thread
                    self.tray_thread = threading.Thread(target=self._run_tray, daemon=True)
                    self.tray_thread.start()
                    self.tray_running = True

                    self.logger.info(f"Tray start attempt {attempt + 1} successful.")
                    if hasattr(self, 'root') and self.root and self.root.winfo_exists():
                        self.root.withdraw()
                    self.logger.info("Minimized to system tray")
                    return

                except Exception as e:
                    self.logger.error(f"Tray start attempt {attempt + 1} failed: {e}")
                    if self.tray_icon:
                        try:
                            self.tray_icon.stop()
                        except: pass
                    self.tray_running = False
                    self.tray_icon = None
                    self.tray_thread = None

                    if attempt == 0:
                        time.sleep(0.5)

            self.logger.error("All tray start attempts failed, falling back to iconify.")
            self.safe_iconify()

    def safe_iconify(self) -> None:
        """Safely minimize window to taskbar with error handling"""
        try:
            if hasattr(self, 'root') and self.root and self.root.winfo_exists():
                self.root.iconify()
                logger.debug("Window minimized to taskbar")
            else:
                logger.warning("Cannot iconify - root window not available")
        except Exception as e:
            logger.error(f"Safe iconify failed: {e}")

    def safe_deiconify(self) -> None:
        """Safely restore window from minimized state with error handling"""
        try:
            if hasattr(self, 'root') and self.root and self.root.winfo_exists():
                self.root.deiconify()
                self.root.lift()
                self.root.focus_force()
                logger.debug("Window restored from minimized state")
            else:
                logger.warning("Cannot deiconify - root window not available")
        except Exception as e:
            logger.error(f"Safe deiconify failed: {e}")

    def _make_tray_image(self) -> 'Image.Image':
        """Create a fresh RGBA image every time for tray icon"""
        try:
            from PIL import Image, ImageDraw
            # Create a fresh RGBA image every time
            base = Image.new("RGBA", (256, 256), (0, 0, 0, 0))
            draw = ImageDraw.Draw(base)
            # Simple pulse ring + generic crypto glyph
            draw.ellipse((16, 16, 240, 240), outline=(0, 200, 255, 255), width=10)
            draw.text((92, 96), "₵", fill=(255, 215, 0, 255))  # Crypto symbol
            return base
        except Exception as e:
            logger.debug(f"Could not create tray image: {e}")
            # Fallback to simple colored circle
            base = Image.new("RGBA", (64, 64), (0, 0, 0, 0))
            draw = ImageDraw.Draw(base)
            draw.ellipse((4, 4, 60, 60), fill=(0, 200, 255, 255))
            return base

    def _run_tray(self):
        """Tray runner with proper cleanup"""
        try:
            if self.tray_icon:
                self.tray_icon.run()
        finally:
            # Make sure state resets even on error
            with self.tray_lock:
                self.tray_running = False
                self.tray_icon = None
                self.tray_thread = None
            logger.info("System tray loop ended")

    def restore_window(self) -> None:
        """BULLETPROOF window restoration with cross-platform safeguards"""
        logger.info("restore_window called")
        # Stop tray if running, ignore errors
        with self.tray_lock:
            if self.tray_icon is not None:
                try:
                    self.tray_icon.stop()
                except Exception as e:
                    logger.warning(f"Tray stop warning: {e}")
                # _run_tray finally block will reset flags
            
        # Restore window with cross-platform safeguards
        if hasattr(self, 'root') and self.root and self.root.winfo_exists():
            try:
                self.safe_deiconify()
                # Ensure window is visible and properly positioned
                self.root.state('normal')
                self.root.lift()
                self.root.focus_force()
                logger.info("Window restored from tray")
            except Exception as e:
                logger.warning(f"Window restore error: {e}")
                # Cross-platform safeguard: try to recreate GUI if hidden but not restored
                try:
                    if not self.root.winfo_viewable():
                        logger.info("Window not viewable, attempting to recreate GUI...")
                        self.root.deiconify()
                        self.root.lift()
                        self.root.focus_force()
                except Exception as e2:
                    logger.error(f"Cross-platform restore safeguard failed: {e2}")
        else:
            # Emergency fallback: recreate the window if it was destroyed
            logger.warning("Root window not available, attempting to recreate...")
            try:
                self.setup_gui()
                logger.info("GUI recreated successfully")
            except Exception as e:
                logger.error(f"Failed to recreate GUI: {e}")

    def setup_system_tray(self) -> None:
        """Setup bulletproof system tray functionality"""
        if not SYSTEM_TRAY_AVAILABLE:
            logger.warning("System tray not available")
            return
            
        try:
            # Ensure we have a valid tray image
            self.create_tray_icon()
            
            # Create tray icon with proper error handling
            self.tray_icon = pystray.Icon(
                "cryptopulse_monitor", 
                self.tray_image,
                "CryptoPulse Monitor",
                self.create_tray_menu()
            )
            
            # Start tray icon in a separate thread to avoid blocking
            def safe_tray_run():
                try:
                    self.tray_icon.run()
                except Exception as e:
                    logger.error(f"Tray icon runtime error: {e}")
                    # Clean up on error
                    self.tray_running = False
                    self.tray_icon = None
            
            self.tray_thread = threading.Thread(target=safe_tray_run, daemon=True)
            self.tray_thread.start()
            self.tray_running = True
            
            logger.info("System tray configured successfully")
        except Exception as e:
            logger.error(f"System tray setup failed: {e}")
            # Fallback: try to create a simple tray icon without menu
            try:
                self.tray_icon = pystray.Icon("cryptopulse_monitor", self.tray_image, "CryptoPulse Monitor")
                self.tray_thread = threading.Thread(target=self.tray_icon.run, daemon=True)
                self.tray_thread.start()
                self.tray_running = True
                logger.info("System tray configured with fallback (no menu)")
            except Exception as e2:
                logger.error(f"Fallback tray setup also failed: {e2}")
                self.tray_running = False

    def create_tray_icon(self) -> None:
        """Create system tray icon from cryptopulse.ico file"""
        try:
            # Try to use the cryptopulse.ico file for tray icon
            icon_paths = [
                'cryptopulse.ico',
                'assets/cryptopulse.ico',
                os.path.join(os.path.dirname(__file__), 'cryptopulse.ico'),
                os.path.join(os.path.dirname(__file__), 'assets', 'cryptopulse.ico')
            ]
            
            icon_loaded = False
            for icon_path in icon_paths:
                if os.path.exists(icon_path):
                    try:
                        icon_image = Image.open(icon_path)
                        tray_size = 32
                        self.tray_image = icon_image.resize((tray_size, tray_size), Image.Resampling.LANCZOS)
                        icon_loaded = True
                        logger.info(f"Set tray icon from: {icon_path}")
                        break
                    except Exception as e:
                        logger.warning(f"Failed to load tray icon from {icon_path}: {e}")
                        continue
            
            if not icon_loaded:
                logger.warning("cryptopulse.ico not found for tray, using fallback icon")
                self.create_fallback_tray_icon()
                
        except Exception as e:
            logger.warning(f"Error creating tray icon: {e}")
            self.create_fallback_tray_icon()
    
    def create_fallback_tray_icon(self) -> None:
        """Create fallback programmatic tray icon if ico file not available"""
        size = 64
        image = Image.new('RGBA', (size, size), (0, 0, 0, 0))
        draw = ImageDraw.Draw(image)
        
        # Professional crypto icon
        center = size // 2
        radius = size // 2 - 4
        
        # Outer circle with gradient effect
        draw.ellipse([4, 4, size-4, size-4], 
                    fill='#3B82F6', outline='#1E40AF', width=2)
        
        # Inner design - modern crypto symbol
        bar_width = 4
        bar_height = 24
        bar_y = center - bar_height // 2
        
        draw.rectangle([center-10, bar_y, center-10+bar_width, bar_y+bar_height], 
                      fill='white')
        draw.rectangle([center+6, bar_y, center+6+bar_width, bar_y+bar_height], 
                      fill='white')
        
        # Horizontal bars
        draw.rectangle([center-14, center-6, center+14, center-2], fill='white')
        draw.rectangle([center-14, center+2, center+14, center+6], fill='white')
        
        self.tray_image = image

    def create_tray_menu(self) -> pystray.Menu:
        """Create professional system tray context menu"""
        def on_quit(icon, item):
            self.safe_after(0, self.quit_application)

        def on_restore(icon, item):
            self.safe_after(0, self.restore_window)

        def on_settings(icon, item):
            self.safe_after(0, self.toggle_settings)

        return pystray.Menu(
            item('Show CryptoPulse', on_restore, default=True),
            item('Toggle Monitoring', lambda: self.safe_after(0, self.toggle_monitoring)),
            pystray.Menu.SEPARATOR,
            item('Settings', on_settings),
            item('About', lambda: self.safe_after(0, self.show_about)),
            pystray.Menu.SEPARATOR,
            item('Exit', on_quit)
        )

    def start_monitoring(self) -> None:
        """Start monitoring with bulletproof error handling"""
        try:
            self.monitoring_thread = threading.Thread(
                target=self.monitor_price_loop, 
                daemon=True,  # Daemon for cleaner shutdown
                name="PriceMonitor"
            )
            self.monitoring_thread.start()
            logger.info("Price monitoring started")
        except Exception as e:
            logger.error(f"Failed to start monitoring: {e}")
            self.show_error("Monitoring Error", f"Failed to start price monitoring: {e}")

    def monitor_price_loop(self) -> None:
        """BULLETPROOF monitoring loop with progressive error handling"""
        consecutive_errors = 0
        max_consecutive_errors = 5
        base_sleep_interval = 1
        
        logger.info("Starting monitoring loop")
        
        while not self.shutdown_requested and not self.monitoring_stop_event.is_set():
            loop_start_time = time.time()
            
            try:
                if self.is_monitoring:
                    # Attempt to fetch price
                    self.fetch_and_update_price()
                    
                    # Update next refresh time
                    next_update = datetime.now() + timedelta(seconds=self.settings['refresh_interval'])
                    self.root.after(0, lambda: self.update_next_refresh_time(next_update))
                    
                    # Reset error count on success
                    consecutive_errors = 0
                    
                else:
                    # Monitoring is paused
                    self.root.after(0, lambda: self.update_connection_status(
                        "● Monitoring Paused", self.colors['warning']))
                
            except Exception as e:
                consecutive_errors += 1
                error_msg = str(e)[:100]  # Truncate long error messages
                
                logger.error(f"Monitoring error ({consecutive_errors}/{max_consecutive_errors}): {error_msg}")
                
                # Progressive error handling
                if consecutive_errors >= max_consecutive_errors:
                    # Extended backoff for persistent failures
                    backoff_time = min(300, 30 * (2 ** min(consecutive_errors - max_consecutive_errors, 3)))
                    
                    self.root.after(0, lambda bt=backoff_time: self.update_connection_status(
                        f"● Extended Backoff: {bt}s", self.colors['error']))
                    
                    logger.warning(f"Extended backoff: {backoff_time}s after {consecutive_errors} consecutive errors")
                    
                    # Sleep for backoff period with early exit check
                    for _ in range(int(backoff_time)):
                        if self.shutdown_requested:
                            break
                        time.sleep(1)
                    
                    consecutive_errors = 0  # Reset after backoff
                else:
                    # Show retry status
                    self.root.after(0, lambda ce=consecutive_errors: self.update_connection_status(
                        f"● Retry {ce}/{max_consecutive_errors}", self.colors['warning']))
            
            # Calculate how long this loop iteration took
            loop_duration = time.time() - loop_start_time
            
            # Sleep for remainder of refresh interval
            target_interval = max(10, self.settings['refresh_interval'])  # Minimum 10 seconds
            remaining_sleep = target_interval - loop_duration
            
            if remaining_sleep > 0:
                # Sleep in small intervals to allow responsive shutdown
                sleep_chunks = max(1, int(remaining_sleep))
                for _ in range(sleep_chunks):
                    if self.shutdown_requested:
                        break
                    
                    sleep_time = min(remaining_sleep / sleep_chunks, base_sleep_interval)
                    time.sleep(sleep_time)
                    
                    # When paused, sleep longer to reduce CPU usage
                    if not self.is_monitoring:
                        time.sleep(2)
        
        logger.info("Monitoring loop stopped")

    def fetch_and_update_price(self) -> None:
        """BULLETPROOF price fetching with unified provider management"""
        try:
            # Check cache first for performance
            current_time = time.time()
            if (self.cached_price_data and
                current_time - self.last_cache_time < self.cache_duration):
                logger.debug("Using cached price data")
                self.cache_hits += 1
                self.safe_after(0, lambda: self.update_price_display(self.cached_price_data))
                self.safe_after(0, lambda: self.update_connection_status(
                    "● Connected (cached)", self.colors['success']))
                return

            # Enforce rate limiting
            self.enforce_rate_limit()

            # Get available providers from the manager
            providers = self.provider_manager.get_ordered_providers()

            if not providers:
                self.safe_after(0, lambda: self.update_connection_status(
                    "● All APIs rate limited", self.colors['error']))
                logger.warning("All API providers are currently rate limited or failing.")
                return

            # Try each provider in the ordered list
            for provider in providers:
                try:
                    self.safe_after(0, lambda: self.update_connection_status(
                        f"● Fetching from {provider.value}...", self.colors['warning']))

                    price_data = self.fetch_price_from_provider(provider)

                    if price_data and self._validate_price_data(price_data):
                        # Success!
                        self.provider_manager.report_success(provider)
                        
                        # Normalize and cache data
                        price_data = self._normalize_price_data(price_data)
                        self.cached_price_data = price_data
                        self.last_cache_time = current_time

                        # Update UI
                        self.last_successful_update_time = datetime.now()
                        self.current_api_provider = provider
                        self.safe_after(0, self.hide_error_banner)
                        self.safe_after(0, lambda p=provider: self.api_provider_label.config(
                            text=f"Provider: {p.value.title()}"))
                        self.safe_after(0, lambda pd=price_data: self.update_price_display(pd))
                        self.safe_after(0, lambda: self.update_connection_status(
                            "● Connected", self.colors['success']))
                        return

                except Exception as e:
                    logger.warning(f"Provider {provider.value} failed: {e}")
                    self.provider_manager.report_failure(provider)
                    continue
            
            # If all providers failed
            error_msg = "All API providers failed."
            logger.error(error_msg)
            self.safe_after(0, lambda: self.show_error_banner("All providers are down. Retrying automatically."))
            self.safe_after(0, lambda: self.update_connection_status(
                f"● All APIs Failed", self.colors['error']))
            raise Exception(error_msg)

        except Exception as e:
            logger.error(f"Price fetch loop error: {e}")
            raise

    def fetch_price_from_provider(self, provider: APIProvider) -> Optional[PriceData]:
        """Enhanced provider-specific fetching with intelligent rate limiting"""
        config = self.api_endpoints[provider]
        
        try:
            if provider == APIProvider.BINANCE:
                return self.fetch_from_binance_safe(config)
            elif provider == APIProvider.COINGECKO:
                return self.fetch_from_coingecko_safe(config)
            elif provider == APIProvider.CRYPTOCOMPARE:
                return self.fetch_from_cryptocompare_safe(config)
            
        except Exception as e:
            logger.warning(f"Provider {provider.value} fetch failed: {e}")
            return None
        
        return None

    def _parse_binance_price_payload(self, data: dict) -> tuple[float, float, float]:
        """
        Bulletproof Binance parser with tolerant field handling.
        Returns: (price, absolute_change, percent_change)
        """
        try:
            if "lastPrice" in data:  # full 24hr payload
                price = float(data["lastPrice"])
                pct = float(data.get("priceChangePercent", 0))
                abs_change = float(data.get("priceChange", price * pct / 100))
                return price, abs_change, pct

            if "price" in data:  # simple price endpoint
                price = float(data["price"])
                return price, 0.0, 0.0

            if "weightedAvgPrice" in data:  # weighted average price
                price = float(data["weightedAvgPrice"])
                return price, 0.0, 0.0

            raise ValueError("Binance payload missing price fields")

        except Exception as e:
            self.logger.error(f"Binance parse error: {e}")
            raise
        
    def fetch_from_binance_safe(self, config: dict) -> Optional[PriceData]:
        """Robust Binance API with retry logic, rate limiting, and bulletproof parsing"""
        # Binance uses different symbol format (BTCUSDT instead of bitcoin)
        symbol_map = {
            'bitcoin': 'BTCUSDT',
            'ethereum': 'ETHUSDT',
            'binancecoin': 'BNBUSDT',
            'cardano': 'ADAUSDT',
            'solana': 'SOLUSDT',
            'ripple': 'XRPUSDT',
            'polkadot': 'DOTUSDT',
            'chainlink': 'LINKUSDT'
        }
        
        symbol = symbol_map.get(self.settings['cryptocurrency'], 'BTCUSDT')
        vs_currency = self.settings.get('vs_currency', 'usd')
        
        # Try /ticker/24hr first, then fallback to /ticker/price
        urls = [
            ("https://api.binance.com/api/v3/ticker/24hr", {"symbol": symbol}),
            ("https://api.binance.com/api/v3/ticker/price", {"symbol": symbol}),
        ]
        
        headers = self.get_api_headers()
        
        for url, params in urls:
            try:
                response = self.session.get(url, params=params, headers=headers, timeout=config['timeout'])

                if response.status_code == 429:
                    retry_after = int(response.headers.get('Retry-After', 60))
                    self.provider_manager.blacklist_provider(APIProvider.BINANCE, retry_after)
                    self.logger.warning(f"Binance rate limited. Blacklisted for {retry_after}s.")
                    return None

                response.raise_for_status()
                data = response.json()

                price, abs_change, pct = self._parse_binance_price_payload(data)

                return PriceData(
                    symbol=symbol,
                    price=price,
                    change_24h=abs_change,
                    change_percent_24h=pct,
                    timestamp=datetime.now(),
                    volume_24h=float(data.get("quoteVolume") or data.get("volume") or 0.0),
                    market_cap=None
                )
            except Exception as e:
                self.logger.warning(f"Binance fetch from {url} failed: {e}")
                continue
        
        return None

    def fetch_from_coingecko_safe(self, config: dict) -> Optional[PriceData]:
        """Enhanced CoinGecko API with intelligent rate limiting and retry logic"""
        url = f"{config['base_url']}{config['price_endpoint']}"
        params = {
            'ids': self.settings['cryptocurrency'],
            'vs_currencies': self.settings['vs_currency'],
            'include_24hr_change': 'true',
            'include_24hr_vol': 'true',
            'include_market_cap': 'true',
            'precision': '2'
        }
        
        headers = self.get_api_headers()
        
        try:
            response = self.session.get(
                url,
                params=params,
                headers=headers,
                timeout=config['timeout']
            )

            if response.status_code == 429:
                retry_after = int(response.headers.get('Retry-After', 60))
                self.provider_manager.blacklist_provider(APIProvider.COINGECKO, retry_after)
                logger.warning(f"CoinGecko rate limited. Blacklisted for {retry_after}s.")
                return None

            response.raise_for_status()

            data = response.json()
            crypto_data = data.get(self.settings['cryptocurrency'], {})

            if not crypto_data:
                raise ValueError(f"No data returned for {self.settings['cryptocurrency']}")

            currency = self.settings['vs_currency']
            current_price = float(crypto_data.get(currency, 0))
            change_percent = float(crypto_data.get(f'{currency}_24h_change', 0))

            if current_price <= 0:
                raise ValueError("Invalid price data received")

            absolute_change = current_price * (change_percent / 100.0)

            return PriceData(
                symbol=self.settings['cryptocurrency'].upper(),
                price=current_price,
                change_24h=absolute_change,
                change_percent_24h=change_percent,
                timestamp=datetime.now(),
                volume_24h=crypto_data.get(f'{currency}_24h_vol'),
                market_cap=crypto_data.get(f'{currency}_market_cap')
            )
        except Exception as e:
            logger.warning(f"CoinGecko fetch failed: {e}")
            raise


    def fetch_from_cryptocompare_safe(self, config: dict) -> Optional[PriceData]:
        """BULLETPROOF CryptoCompare API fetching"""
        symbol_map = {
            'bitcoin': 'BTC',
            'ethereum': 'ETH', 
            'cardano': 'ADA',
            'solana': 'SOL',
            'litecoin': 'LTC',
            'ripple': 'XRP',
            'polkadot': 'DOT',
            'chainlink': 'LINK'
        }
        
        symbol = symbol_map.get(self.settings['cryptocurrency'])
        if not symbol:
            self.logger.warning(f"Cryptocurrency not supported by CryptoCompare: {self.settings['cryptocurrency']}")
            return None
        
        url = f"{config['base_url']}{config['price_endpoint']}"
        params = {
            'fsyms': symbol,
            'tsyms': self.settings['vs_currency'].upper()
        }
        headers = self.get_api_headers()
        
        try:
            response = self.session.get(url, params=params, headers=headers, timeout=config['timeout'])

            if response.status_code == 429:
                retry_after = int(response.headers.get('Retry-After', 60))
                self.provider_manager.blacklist_provider(APIProvider.CRYPTOCOMPARE, retry_after)
                self.logger.warning(f"CryptoCompare rate limited. Blacklisted for {retry_after}s.")
                return None

            response.raise_for_status()
            data = response.json()

            if 'Response' in data and data['Response'] == 'Error':
                raise ValueError(f"CryptoCompare API error: {data.get('Message', 'Unknown error')}")

            raw = data.get('RAW', {})
            cur = self.settings['vs_currency'].upper()

            if symbol not in raw or cur not in raw.get(symbol, {}):
                raise ValueError("CryptoCompare returned incomplete data")

            crypto_data = raw[symbol][cur]
            price = float(crypto_data['PRICE'])

            if price <= 0:
                raise ValueError("Invalid price from CryptoCompare")

            return PriceData(
                symbol=symbol,
                price=price,
                change_24h=float(crypto_data.get('CHANGE24HOUR')),
                change_percent_24h=float(crypto_data.get('CHANGEPCT24HOUR')),
                timestamp=datetime.now(),
                volume_24h=float(crypto_data.get('VOLUME24HOURTO'))
            )
        except Exception as e:
            self.logger.warning(f"CryptoCompare fetch failed: {e}")
            raise

    def safe_after(self, delay: int, func, *args, **kwargs) -> None:
        """Safely call root.after() with window existence check"""
        try:
            if not self.root or not self.root.winfo_exists():
                return
            self.root.after(delay, func, *args, **kwargs)
        except Exception as e:
            self.logger.debug(f"Safe after call failed: {e}")

    def safe_notify(self, title: str, message: str, timeout: int = 5) -> None:
        """Decoupled safe notification system using multi-backend NotificationManager"""
        # Trim long messages for better toast reliability
        message = (message[:197] + "...") if len(message) > 200 else message
        self.notifier.notify(title, message, timeout)

    def send_notification(self, title: str, message: str) -> None:
        """BULLETPROOF notification system using multi-backend NotificationManager"""
        try:
            # Check if notifications are enabled
            if not self.settings.get('enable_notifications', True):
                logger.debug("Notifications disabled in settings")
                return
            
            # Validate inputs
            if not title or not message:
                logger.debug("Invalid notification parameters")
                return
            
            # Sanitize inputs
            safe_title = str(title).strip()[:50] if title else "CryptoPulse Monitor"
            safe_message = str(message).strip()[:200] if message else "Notification"
            
            # Remove any problematic characters
            safe_title = ''.join(c for c in safe_title if c.isprintable())
            safe_message = ''.join(c for c in safe_message if c.isprintable())
            
            # Use the multi-backend notification system
            self.notifier.notify(safe_title, safe_message, 5)
            
        except Exception as e:
            logger.debug(f"Notification system error (non-critical): {e}")
            # Never crash the app for notification failures

    def update_price_display(self, price_data: PriceData) -> None:
        """Update price display with comprehensive data"""
        self.last_price_data = self.current_price_data
        self.current_price_data = price_data
        
        # Get display currency symbol
        currency_symbol = "$" if self.get_display_currency() in ["USD", "USDT"] else self.get_display_currency()
        
        # Update price
        self.price_label.config(text=f"{currency_symbol}{price_data.price:,.2f}")
        
        # Update change with color coding
        change_text, change_color = self.format_price_change(
            price_data.change_24h, price_data.change_percent_24h)
        self.change_label.config(text=change_text, foreground=change_color)
        
        # Update volume if available
        if price_data.volume_24h is not None:
            volume_text = self.format_volume(price_data.volume_24h)
            self.volume_label.config(text=f"24H Volume: {volume_text}")
        else:
            self.volume_label.config(text="24H Volume: —")
        
        # Update timestamp
        self.update_label.config(
            text=f"Last updated: {price_data.timestamp.strftime('%H:%M:%S')}")
        
        # Update crypto display name with correct currency
        crypto = self.settings['cryptocurrency']
        display_currency = self.get_display_currency()
        if crypto in self.crypto_names:
            display_name = f"{self.crypto_names[crypto]}/{display_currency}"
        else:
            display_name = f"{crypto.title()} ({crypto[:3].upper()})/{display_currency}"
        self.crypto_display_label.config(text=display_name)
        
        # Add to history
        self.add_to_price_history(price_data)
        
        # Check for alerts (tick-to-tick comparison)
        if not self.is_first_check and self.last_price_data:
            self.check_and_trigger_alerts(self.last_price_data, price_data)
        
        # Update chart
        self.update_chart()
        
        # Update live indicator
        self.update_live_indicator()
        
        # Update statistics
        self.update_statistics()
        
        self.is_first_check = False

    def format_price_change(self, change: Optional[float], change_percent: Optional[float]) -> Tuple[str, str]:
        """Format price change with appropriate color"""
        if change is None or change_percent is None:
            return "—", self.colors['text_secondary']
        if change > 0:
            return f"▲ +${abs(change):,.2f} (+{change_percent:.2f}%)", self.colors['success']
        elif change < 0:
            return f"▼ -${abs(change):,.2f} ({change_percent:.2f}%)", self.colors['error']
        else:
            return "━ No Change (0.00%)", self.colors['text_secondary']

    def format_volume(self, volume: float) -> str:
        """Format volume with appropriate units"""
        if volume >= 1e9:
            return f"${volume/1e9:.2f}B"
        elif volume >= 1e6:
            return f"${volume/1e6:.2f}M"
        elif volume >= 1e3:
            return f"${volume/1e3:.2f}K"
        else:
            return f"${volume:.2f}"

    def add_to_price_history(self, price_data: PriceData) -> None:
        """Add price data to history with retention management and validation"""
        # Validate price data before adding
        if not self._validate_price_data(price_data):
            logger.warning("Invalid price data received, skipping")
            return
            
        self.price_history.append(price_data)
        
        # Clean old data efficiently
        cutoff_hours = self.settings['data_retention']['price_history_hours']
        cutoff_time = datetime.now() - timedelta(hours=cutoff_hours)
        
        # Use list comprehension for better performance
        self.price_history = [p for p in self.price_history if p.timestamp > cutoff_time]
        
        # Limit maximum history size to prevent memory issues
        max_history_size = 10000
        if len(self.price_history) > max_history_size:
            self.price_history = self.price_history[-max_history_size:]
            logger.info(f"Price history trimmed to {max_history_size} entries")

    def check_and_trigger_alerts(self, last_data: PriceData, current_data: PriceData) -> None:
        """Check and trigger alerts based on tick-to-tick price changes"""
        if last_data.price == 0:
            return
            
        # Calculate tick-to-tick percentage change
        tick_change_percent = ((current_data.price - last_data.price) / last_data.price) * 100
        absolute_change_percent = abs(tick_change_percent)
        
        # Price drop alert
        if (tick_change_percent < 0 and 
            self.settings['alert_config']['price_drop']['enabled'] and
            absolute_change_percent >= self.settings['alert_config']['price_drop']['threshold']):
            
            self.trigger_alert("Price Drop", 
                f"{current_data.symbol} dropped {absolute_change_percent:.2f}% to ${current_data.price:,.2f}")
        
        # Price rise alert  
        if (tick_change_percent > 0 and
            self.settings['alert_config']['price_rise']['enabled'] and
            absolute_change_percent >= self.settings['alert_config']['price_rise']['threshold']):
            
            self.trigger_alert("Price Rise",
                f"{current_data.symbol} rose {absolute_change_percent:.2f}% to ${current_data.price:,.2f}")

    def trigger_alert(self, alert_type: str, message: str) -> None:
        """Trigger alert with notification and history"""
        timestamp = datetime.now()
        
        # Send notification
        if self.settings['enable_notifications']:
            self.send_notification(f"CryptoPulse: {alert_type}", message)
        
        # Add to history
        alert_record = {
            'type': alert_type,
            'message': message,
            'timestamp': timestamp
        }
        self.alerts_history.append(alert_record)
        
        # Update GUI
        self.add_alert_to_gui(alert_record)
        
        logger.info(f"Alert triggered: {alert_type} - {message}")

    def test_notification(self) -> None:
        """BULLETPROOF notification testing"""
        try:
            self.send_notification(
                "CryptoPulse Test", 
                "If you see this, notifications are working correctly!"
            )
            
            # Don't show success dialog immediately - wait to see if it worked
            def delayed_feedback():
                time.sleep(2)  # Wait for notification to appear
                self.root.after(0, lambda: self.show_info(
                    "Notification Test", 
                    "Test notification sent! Check if you received it.\n\n" +
                    "If you didn't see a notification, check your system notification settings."
                ))
            
            threading.Thread(target=delayed_feedback, daemon=True).start()
            
        except Exception as e:
            logger.error(f"Test notification failed: {e}")
            self.show_error("Notification Test", f"Notification test failed:\n{e}")

    def add_alert_to_gui(self, alert_record: dict) -> None:
        """Add alert to GUI list"""
        timestamp_str = alert_record['timestamp'].strftime("%H:%M:%S")
        display_text = f"[{timestamp_str}] {alert_record['type']}: {alert_record['message']}"
        
        self.alerts_listbox.insert(0, display_text)
        
        # Limit alerts display
        max_alerts = self.settings['data_retention']['alert_history_count']
        if self.alerts_listbox.size() > max_alerts:
            self.alerts_listbox.delete(max_alerts, tk.END)

    def get_filtered_history(self) -> List[PriceData]:
        """Get price history filtered by current timeframe"""
        if not self.price_history:
            return []
        
        now = datetime.now()
        
        if self.current_timeframe == TimeFrame.ONE_HOUR:
            cutoff = now - timedelta(hours=1)
        elif self.current_timeframe == TimeFrame.SIX_HOURS:
            cutoff = now - timedelta(hours=6)
        elif self.current_timeframe == TimeFrame.TWENTY_FOUR_HOURS:
            cutoff = now - timedelta(hours=24)
        elif self.current_timeframe == TimeFrame.SEVEN_DAYS:
            cutoff = now - timedelta(days=7)
        else:
            return self.price_history
        
        return [p for p in self.price_history if p.timestamp >= cutoff]

    def update_chart(self) -> None:
        """Update price chart with professional styling and timeframe filtering"""
        filtered_history = self.get_filtered_history()
        
        if len(filtered_history) < 2:
            # Show empty state message
            self.ax.clear()
            self.ax.text(0.5, 0.5, 'Insufficient data for chart', 
                        ha='center', va='center', transform=self.ax.transAxes,
                        color=self.colors['text_muted'], fontsize=14)
            self.ax.set_facecolor(self.colors['card'])
            self.canvas.draw_idle()
            return
        
        try:
            # Clear previous plot
            self.ax.clear()
            
            # Extract data
            timestamps = [p.timestamp for p in filtered_history]
            prices = [p.price for p in filtered_history]
            
            # Calculate price trend for color coding
            if len(prices) >= 2:
                price_trend = prices[-1] - prices[0]
                line_color = self.colors['success'] if price_trend >= 0 else self.colors['error']
            else:
                line_color = self.colors['primary']
            
            # Plot main line with gradient fill
            self.ax.plot(timestamps, prices, color=line_color, 
                        linewidth=2.5, alpha=0.9, label='Price')
            
            # Add scatter points for better visibility
            self.ax.scatter(timestamps, prices, color=line_color, 
                           s=15, alpha=0.7, zorder=5)
            
            # Add fill under curve for visual appeal (fill to rolling min)
            ymin = min(prices)
            self.ax.fill_between(timestamps, prices, ymin, alpha=0.1, 
                               color=line_color)
            
            # Add trend line if enough data points and numpy is available
            if len(prices) >= 3:
                try:
                    import numpy as np
                    x_numeric = mdates.date2num(timestamps)
                    z = np.polyfit(x_numeric, prices, 1)
                    p = np.poly1d(z)
                    self.ax.plot(timestamps, p(x_numeric), "--", 
                               color=self.colors['text_muted'], alpha=0.6, linewidth=1)
                except ImportError:
                    # Numpy not available, skip trend line
                    pass
                except Exception as e:
                    # Other error, log and continue
                    logger.warning(f"Trend line calculation failed: {e}")
            
            # Professional styling
            self.ax.set_facecolor(self.colors['card'])
            self.ax.spines['top'].set_visible(False)
            self.ax.spines['right'].set_visible(False)
            self.ax.spines['bottom'].set_color(self.colors['border'])
            self.ax.spines['left'].set_color(self.colors['border'])
            self.ax.tick_params(colors=self.colors['text_secondary'], labelsize=10)
            self.ax.grid(True, alpha=0.3, color=self.colors['chart_grid'], 
                        linestyle='-', linewidth=0.5)
            
            # Labels and title
            self.ax.set_ylabel('Price ($)', color=self.colors['text_primary'], fontsize=11)
            self.ax.set_title(f'Price Trend ({self.current_timeframe.value})', 
                            color=self.colors['text_primary'], fontsize=12, pad=15)
            
            # Format x-axis based on timeframe
            if self.current_timeframe == TimeFrame.ONE_HOUR:
                self.ax.xaxis.set_major_formatter(mdates.DateFormatter('%H:%M'))
                self.ax.xaxis.set_major_locator(mdates.MinuteLocator(interval=15))
            elif self.current_timeframe == TimeFrame.SIX_HOURS:
                self.ax.xaxis.set_major_formatter(mdates.DateFormatter('%H:%M'))
                self.ax.xaxis.set_major_locator(mdates.HourLocator(interval=1))
            elif self.current_timeframe == TimeFrame.TWENTY_FOUR_HOURS:
                self.ax.xaxis.set_major_formatter(mdates.DateFormatter('%H:%M'))
                self.ax.xaxis.set_major_locator(mdates.HourLocator(interval=4))
            elif self.current_timeframe == TimeFrame.SEVEN_DAYS:
                self.ax.xaxis.set_major_formatter(mdates.DateFormatter('%m/%d'))
                self.ax.xaxis.set_major_locator(mdates.DayLocator(interval=1))
            
            # Auto-scale with padding
            self.ax.margins(x=0.02, y=0.05)
            
            # Refresh canvas
            self.canvas.draw_idle()
            
        except Exception as e:
            logger.error(f"Chart update failed: {e}")
            # Show error message on chart
            self.ax.clear()
            self.ax.text(0.5, 0.5, f'Chart Error: {str(e)[:50]}...', 
                        ha='center', va='center', transform=self.ax.transAxes,
                        color=self.colors['error'], fontsize=12)
            self.ax.set_facecolor(self.colors['card'])
            self.canvas.draw_idle()

    def change_chart_timeframe(self, timeframe: TimeFrame) -> None:
        """Change chart timeframe and update display"""
        # Update current timeframe
        self.current_timeframe = timeframe
        
        # Update button colors
        for tf, btn in self.timeframe_buttons.items():
            if tf == timeframe:
                btn.config(bg=self.colors['primary'])
            else:
                btn.config(bg=self.colors['secondary'])
        
        # Update chart
        self.update_chart()
        
        logger.info(f"Chart timeframe changed to {timeframe.value}")

    def update_connection_status(self, text: str, color: str) -> None:
        """Update connection status display"""
        self.connection_label.config(text=text, foreground=color)
        status_text = text.replace("●", "").strip()
        self.status_text.config(text=status_text)

    def update_live_indicator(self) -> None:
        """Update live indicator with animation"""
        self.live_indicator.delete("all")
        
        if self.current_price_data and self.last_price_data:
            if self.current_price_data.price > self.last_price_data.price:
                color = self.colors['success']
            elif self.current_price_data.price < self.last_price_data.price:
                color = self.colors['error']
            else:
                color = self.colors['warning']
        else:
            color = self.colors['text_secondary']
        
        self.live_indicator.create_oval(2, 2, 10, 10, fill=color, outline="")

    def update_next_refresh_time(self, next_time: datetime) -> None:
        """Update next refresh time display"""
        time_str = next_time.strftime("%H:%M:%S")
        self.next_update_label.config(text=f"Next update: {time_str}")

    def update_statistics(self) -> None:
        """Update 24H statistics"""
        if len(self.price_history) < 2:
            return
        
        # Get last 24 hours of data
        last_24h = datetime.now() - timedelta(hours=24)
        recent_prices = [p.price for p in self.price_history if p.timestamp > last_24h and p.price is not None]
        
        if recent_prices:
            high_24h = max(recent_prices)
            low_24h = min(recent_prices)
            avg_24h = sum(recent_prices) / len(recent_prices)
            
            self.high_label.config(text=f"24H High: ${high_24h:,.2f}")
            self.low_label.config(text=f"24H Low: ${low_24h:,.2f}")
            self.avg_label.config(text=f"24H Average: ${avg_24h:,.2f}")
        else:
            self.high_label.config(text="24H High: —")
            self.low_label.config(text="24H Low: —")
            self.avg_label.config(text="24H Average: —")

    def check_stale_data(self):
        """Periodically check if the price data is stale and update UI."""
        if self.last_successful_update_time:
            stale_threshold = timedelta(seconds=self.settings['refresh_interval'] * 2)
            if datetime.now() - self.last_successful_update_time > stale_threshold:
                time_since_update = datetime.now() - self.last_successful_update_time
                minutes, seconds = divmod(int(time_since_update.total_seconds()), 60)

                # Check if the label exists and the window is open
                if hasattr(self, 'update_label') and self.update_label.winfo_exists():
                    self.update_label.config(
                        text=f"Stale! Last update: {minutes}m {seconds}s ago",
                        foreground=self.colors['warning']
                    )

        # Reschedule the check
        self.safe_after(1000, self.check_stale_data)

    # GUI Event Handlers
    def toggle_monitoring(self) -> None:
        """Toggle price monitoring with UI feedback"""
        self.is_monitoring = not self.is_monitoring
        
        if self.is_monitoring:
            self.monitor_btn.config(text="Pause", bg=self.colors['primary'])
            self.add_alert_to_gui({
                'type': 'System',
                'message': 'Monitoring resumed',
                'timestamp': datetime.now()
            })
            logger.info("Monitoring resumed")
        else:
            self.monitor_btn.config(text="Start", bg=self.colors['success'])
            self.add_alert_to_gui({
                'type': 'System', 
                'message': 'Monitoring paused',
                'timestamp': datetime.now()
            })
            logger.info("Monitoring paused")

    def manual_refresh(self) -> None:
        """Manual refresh with user feedback"""
        if not self.is_monitoring:
            self.show_warning("Monitoring Paused", "Please resume monitoring first.")
            return
        
        self.status_text.config(text="Manual refresh requested...")
        threading.Thread(target=self.fetch_and_update_price, daemon=True).start()

    def clear_history(self) -> None:
        """Clear history with confirmation"""
        if not messagebox.askyesno("Clear History", 
                                  "Clear all price history and chart data?\n\nThis action cannot be undone."):
            return
        
        self.price_history.clear()
        self.ax.clear()
        self.ax.set_facecolor(self.colors['card'])
        self.ax.set_ylabel('Price ($)', color=self.colors['text_primary'])
        self.ax.set_title(f'Price Trend ({self.current_timeframe.value})', 
                         color=self.colors['text_primary'])
        self.canvas.draw()
        
        # Reset statistics
        self.high_label.config(text="24H High: ---")
        self.low_label.config(text="24H Low: ---")
        self.avg_label.config(text="24H Average: ---")
        
        self.add_alert_to_gui({
            'type': 'System',
            'message': 'Price history cleared',
            'timestamp': datetime.now()
        })
        
        logger.info("Price history cleared")

    def clear_alerts(self) -> None:
        """Clear alerts history"""
        self.alerts_listbox.delete(0, tk.END)
        self.alerts_history.clear()
        logger.info("Alerts history cleared")

    def export_data(self) -> None:
        """Export price data to CSV with enhanced error handling"""
        if not self.price_history:
            self.show_warning("No Data", "No price history to export.")
            return
        
        try:
            filename = filedialog.asksaveasfilename(
                defaultextension=".csv",
                filetypes=[("CSV files", "*.csv"), ("All files", "*.*")],
                title="Export Price Data",
                initialfile=f"cryptopulse_data_{datetime.now().strftime('%Y%m%d_%H%M%S')}.csv"
            )
            
            if filename:
                import csv
                with open(filename, 'w', newline='', encoding='utf-8') as csvfile:
                    writer = csv.writer(csvfile)
                    writer.writerow(['Timestamp', 'Symbol', 'Price', 'Change_24h', 
                                   'Change_Percent_24h', 'Volume_24h', 'Market_Cap'])
                    
                    for price_data in self.price_history:
                        writer.writerow([
                            price_data.timestamp.isoformat(),
                            price_data.symbol,
                            price_data.price,
                            price_data.change_24h,
                            price_data.change_percent_24h,
                            price_data.volume_24h or 0,
                            price_data.market_cap or 0
                        ])
                
                self.show_info("Export Complete", f"Data exported successfully!\n\nFile: {filename}")
                logger.info(f"Data exported to {filename}")
                
        except Exception as e:
            self.show_error("Export Failed", f"Failed to export data: {e}")
            logger.error(f"Data export failed: {e}")

    def toggle_settings(self) -> None:
        """Toggle settings window"""
        if hasattr(self, 'settings_window') and self.settings_window.winfo_exists():
            self.settings_window.focus()
            return
        
        self.create_settings_window()

    def create_settings_window(self) -> None:
        """Create comprehensive settings window"""
        self.settings_window = tk.Toplevel(self.root)
        self.settings_window.title("CryptoPulse Settings")
        self.settings_window.geometry("580x750")
        self.settings_window.configure(bg=self.colors['background'])
        self.settings_window.resizable(False, False)
        self.settings_window.transient(self.root)
        self.settings_window.grab_set()
        
        # Center the window
        self.settings_window.geometry("+{}+{}".format(
            self.root.winfo_rootx() + 50,
            self.root.winfo_rooty() + 30
        ))
        
        # Create notebook for tabbed interface
        notebook = ttk.Notebook(self.settings_window)
        notebook.pack(fill='both', expand=True, padx=20, pady=20)
        
        # General tab
        general_frame = ttk.Frame(notebook, style='Card.TFrame')
        notebook.add(general_frame, text='General')
        self.create_general_settings(general_frame)
        
        # Alerts tab
        alerts_frame = ttk.Frame(notebook, style='Card.TFrame')
        notebook.add(alerts_frame, text='Alerts')
        self.create_alerts_settings(alerts_frame)
        
        # Advanced tab
        advanced_frame = ttk.Frame(notebook, style='Card.TFrame')
        notebook.add(advanced_frame, text='Advanced')
        self.create_advanced_settings(advanced_frame)

    def create_general_settings(self, parent) -> None:
        """Create general settings tab"""
        # Refresh interval
        interval_frame = ttk.LabelFrame(parent, text="Refresh Settings", padding=15)
        interval_frame.pack(fill='x', padx=20, pady=15)
        
        ttk.Label(interval_frame, text="Refresh Interval (seconds):").pack(anchor='w')
        self.interval_var = tk.StringVar(value=str(self.settings['refresh_interval']))
        interval_spin = tk.Spinbox(interval_frame, from_=30, to=300, increment=10,
                                  textvariable=self.interval_var, width=15)
        interval_spin.pack(anchor='w', pady=(5, 0))
        
        ttk.Label(interval_frame, text="Minimum 30s recommended to avoid rate limits", 
                 foreground=self.colors['text_muted']).pack(anchor='w', pady=(2, 0))
        
        # Cryptocurrency selection
        crypto_frame = ttk.LabelFrame(parent, text="Cryptocurrency", padding=15)
        crypto_frame.pack(fill='x', padx=20, pady=15)
        
        ttk.Label(crypto_frame, text="Select Cryptocurrency:").pack(anchor='w')
        self.crypto_var = tk.StringVar(value=self.settings['cryptocurrency'])
        crypto_options = list(self.crypto_names.keys())
        crypto_combo = ttk.Combobox(crypto_frame, textvariable=self.crypto_var, 
                                   values=crypto_options, state='readonly', width=25)
        crypto_combo.pack(anchor='w', pady=(5, 0))
        
        # Currency selection
        currency_frame = ttk.LabelFrame(parent, text="Display Currency", padding=15)
        currency_frame.pack(fill='x', padx=20, pady=15)
        
        ttk.Label(currency_frame, text="Base Currency:").pack(anchor='w')
        self.currency_var = tk.StringVar(value=self.settings['vs_currency'])
        currency_combo = ttk.Combobox(currency_frame, textvariable=self.currency_var,
                                     values=['usd', 'eur', 'gbp', 'jpy', 'cad', 'aud', 'chf', 'inr', 'brl', 'cny', 'krw', 'sgd'],
                                     state='readonly', width=15)
        currency_combo.pack(anchor='w', pady=(5, 0))

    def create_alerts_settings(self, parent) -> None:
        """Create alerts settings tab"""
        # Enable notifications
        notif_frame = ttk.LabelFrame(parent, text="Notification Settings", padding=15)
        notif_frame.pack(fill='x', padx=20, pady=15)
        
        self.notifications_var = tk.BooleanVar(value=self.settings['enable_notifications'])
        notif_check = ttk.Checkbutton(notif_frame, text="Enable desktop notifications",
                                     variable=self.notifications_var)
        notif_check.pack(anchor='w')
        
        if not NOTIFICATIONS_AVAILABLE:
            notif_check.config(state='disabled')
            ttk.Label(notif_frame, text="(Notifications not available on this system)", 
                     foreground=self.colors['text_muted']).pack(anchor='w', pady=(2, 0))
        else:
            # Test notification button
            test_btn = self.create_modern_button(notif_frame, "Test Notification", 
                                               self.colors['accent'], self.test_notification)
            test_btn.pack(anchor='w', pady=(10, 0))
        
        # Price drop alerts
        drop_frame = ttk.LabelFrame(parent, text="Price Drop Alerts", padding=15)
        drop_frame.pack(fill='x', padx=20, pady=15)
        
        self.drop_enabled_var = tk.BooleanVar(
            value=self.settings['alert_config']['price_drop']['enabled'])
        drop_check = ttk.Checkbutton(drop_frame, text="Enable price drop alerts (tick-to-tick)",
                                    variable=self.drop_enabled_var)
        drop_check.pack(anchor='w')
        
        ttk.Label(drop_frame, text="Drop threshold (%):").pack(anchor='w', pady=(10, 0))
        self.drop_threshold_var = tk.StringVar(
            value=str(self.settings['alert_config']['price_drop']['threshold']))
        drop_spin = tk.Spinbox(drop_frame, from_=0.1, to=50, increment=0.5,
                              textvariable=self.drop_threshold_var, width=15)
        drop_spin.pack(anchor='w', pady=(5, 0))
        
        # Price rise alerts
        rise_frame = ttk.LabelFrame(parent, text="Price Rise Alerts", padding=15)
        rise_frame.pack(fill='x', padx=20, pady=15)
        
        self.rise_enabled_var = tk.BooleanVar(
            value=self.settings['alert_config']['price_rise']['enabled'])
        rise_check = ttk.Checkbutton(rise_frame, text="Enable price rise alerts (tick-to-tick)",
                                    variable=self.rise_enabled_var)
        rise_check.pack(anchor='w')
        
        ttk.Label(rise_frame, text="Rise threshold (%):").pack(anchor='w', pady=(10, 0))
        self.rise_threshold_var = tk.StringVar(
            value=str(self.settings['alert_config']['price_rise']['threshold']))
        rise_spin = tk.Spinbox(rise_frame, from_=0.1, to=50, increment=0.5,
                              textvariable=self.rise_threshold_var, width=15)
        rise_spin.pack(anchor='w', pady=(5, 0))

    def create_advanced_settings(self, parent) -> None:
        """Create advanced settings tab"""
        # API Provider selection
        api_frame = ttk.LabelFrame(parent, text="API Provider", padding=15)
        api_frame.pack(fill='x', padx=20, pady=15)
        
        ttk.Label(api_frame, text="Primary API Provider:").pack(anchor='w')
        self.api_provider_var = tk.StringVar(value=self.settings['api_provider'])
        api_combo = ttk.Combobox(api_frame, textvariable=self.api_provider_var,
                                values=['coingecko', 'binance', 'cryptocompare'],
                                state='readonly', width=20)
        api_combo.pack(anchor='w', pady=(5, 0))
        
        ttk.Label(api_frame, text="(Fallback providers will be used if primary fails)", 
                 foreground=self.colors['text_muted']).pack(anchor='w', pady=(5, 0))
        
        # Data retention
        retention_frame = ttk.LabelFrame(parent, text="Data Retention", padding=15)
        retention_frame.pack(fill='x', padx=20, pady=15)
        
        ttk.Label(retention_frame, text="Price history retention (hours):").pack(anchor='w')
        self.retention_var = tk.StringVar(
            value=str(self.settings['data_retention']['price_history_hours']))
        retention_spin = tk.Spinbox(retention_frame, from_=24, to=720, increment=24,
                                   textvariable=self.retention_var, width=15)
        retention_spin.pack(anchor='w', pady=(5, 0))
        
        ttk.Label(retention_frame, text="Alert history count:").pack(anchor='w', pady=(10, 0))
        self.alert_retention_var = tk.StringVar(
            value=str(self.settings['data_retention']['alert_history_count']))
        alert_retention_spin = tk.Spinbox(retention_frame, from_=50, to=1000, increment=50,
                                         textvariable=self.alert_retention_var, width=15)
        alert_retention_spin.pack(anchor='w', pady=(5, 0))
        
        # UI Settings
        ui_frame = ttk.LabelFrame(parent, text="UI Settings", padding=15)
        ui_frame.pack(fill='x', padx=20, pady=15)
        
        self.auto_minimize_var = tk.BooleanVar(
            value=self.settings['ui_config']['auto_minimize'])
        minimize_check = ttk.Checkbutton(ui_frame, text="Auto-minimize to tray on startup",
                                        variable=self.auto_minimize_var)
        minimize_check.pack(anchor='w')
        
        self.enable_tray_var = tk.BooleanVar(
            value=self.settings['ui_config'].get('enable_system_tray', True))
        tray_check = ttk.Checkbutton(ui_frame, text="Enable system tray functionality",
                                    variable=self.enable_tray_var)
        tray_check.pack(anchor='w', pady=(5, 0))
        
        if not SYSTEM_TRAY_AVAILABLE:
            minimize_check.config(state='disabled')
            tray_check.config(state='disabled')
            ttk.Label(ui_frame, text="(System tray not available on this system)", 
                     foreground=self.colors['text_muted']).pack(anchor='w', pady=(2, 0))
        
        # Settings buttons
        buttons_frame = ttk.Frame(parent)
        buttons_frame.pack(fill='x', padx=20, pady=20)
        
        save_btn = self.create_modern_button(buttons_frame, "Save Settings", 
                                           self.colors['success'], self.save_settings_gui)
        save_btn.pack(side='left', padx=(0, 10))
        
        reset_btn = self.create_modern_button(buttons_frame, "Reset to Defaults",
                                            self.colors['warning'], self.reset_settings)
        reset_btn.pack(side='left', padx=(0, 10))
        
        cancel_btn = self.create_modern_button(buttons_frame, "Cancel",
                                             self.colors['secondary'], 
                                             lambda: self.settings_window.destroy())
        cancel_btn.pack(side='right')

    def save_settings_gui(self) -> None:
        """Save settings from GUI with validation"""
        try:
            # Validate and save settings
            new_interval = int(self.interval_var.get())
            if new_interval < 30:  # Increased minimum to 30 seconds
                raise ValueError("Refresh interval must be at least 30 seconds to avoid rate limits")
            
            new_drop_threshold = float(self.drop_threshold_var.get())
            new_rise_threshold = float(self.rise_threshold_var.get())
            new_retention = int(self.retention_var.get())
            new_alert_retention = int(self.alert_retention_var.get())
            
            if new_drop_threshold <= 0 or new_rise_threshold <= 0:
                raise ValueError("Thresholds must be greater than 0")
            
            if new_retention < 24:
                raise ValueError("Retention must be at least 24 hours")
            
            # Update settings
            old_crypto = self.settings['cryptocurrency']
            self.settings['refresh_interval'] = new_interval
            self.settings['cryptocurrency'] = self.crypto_var.get()
            self.settings['vs_currency'] = self.currency_var.get()
            self.settings['api_provider'] = self.api_provider_var.get()
            self.settings['enable_notifications'] = self.notifications_var.get()
            
            self.settings['alert_config']['price_drop']['enabled'] = self.drop_enabled_var.get()
            self.settings['alert_config']['price_drop']['threshold'] = new_drop_threshold
            self.settings['alert_config']['price_rise']['enabled'] = self.rise_enabled_var.get()
            self.settings['alert_config']['price_rise']['threshold'] = new_rise_threshold
            
            self.settings['data_retention']['price_history_hours'] = new_retention
            self.settings['data_retention']['alert_history_count'] = new_alert_retention
            self.settings['ui_config']['auto_minimize'] = self.auto_minimize_var.get()
            self.settings['ui_config']['enable_system_tray'] = self.enable_tray_var.get()
            
            # Save to file
            self.save_settings()
            
            # Update UI elements if cryptocurrency changed
            if old_crypto != self.settings['cryptocurrency']:
                self.crypto_display_label.config(text=self.get_crypto_display_name())
                # Clear history since it's for a different crypto
                self.price_history.clear()
                self.is_first_check = True
            
            # Update provider label
            self.api_provider_label.config(
                text=f"Provider: {self.settings['api_provider'].title()}")
            
            # Close settings window
            self.settings_window.destroy()
            
            # Show success message
            self.show_info("Settings Saved", "Settings have been saved successfully!")
            
            # Add to alerts
            self.add_alert_to_gui({
                'type': 'System',
                'message': 'Settings updated successfully',
                'timestamp': datetime.now()
            })
            
            logger.info("Settings saved successfully")
            
        except ValueError as e:
            self.show_error("Invalid Settings", f"Please check your input:\n{e}")
        except Exception as e:
            self.show_error("Settings Error", f"Failed to save settings:\n{e}")
            logger.error(f"Settings save failed: {e}")

    def reset_settings(self) -> None:
        """Reset all settings to defaults"""
        if not messagebox.askyesno("Reset Settings", 
                                  "Reset all settings to default values?\n\nThis will restore factory defaults."):
            return
        
        # Reset to defaults
        self.settings = {
            'refresh_interval': 60,
            'cryptocurrency': 'bitcoin',
            'vs_currency': 'usd',
            'api_provider': APIProvider.COINGECKO.value,
            'enable_notifications': True,
            'alert_config': {
                'price_drop': {'enabled': True, 'threshold': 2.0},
                'price_rise': {'enabled': False, 'threshold': 5.0},
                'volume_spike': {'enabled': False, 'threshold': 50.0}
            },
            'ui_config': {
                'window_width': 1200,
                'window_height': 800,
                'window_x': 100,
                'window_y': 100,
                'dark_mode': True,
                'auto_minimize': False
            },
            'data_retention': {
                'price_history_hours': 168,
                'alert_history_count': 100
            }
        }
        
        # Update GUI variables
        if hasattr(self, 'interval_var'):
            self.interval_var.set("60")
            self.crypto_var.set("bitcoin")
            self.currency_var.set("usd")
            self.api_provider_var.set("coingecko")
            self.notifications_var.set(True)
            self.drop_enabled_var.set(True)
            self.drop_threshold_var.set("2.0")
            self.rise_enabled_var.set(False)
            self.rise_threshold_var.set("5.0")
            self.retention_var.set("168")
            self.alert_retention_var.set("100")
            self.auto_minimize_var.set(False)
        
        self.save_settings()
        self.show_info("Settings Reset", "All settings have been reset to defaults!")
        logger.info("Settings reset to defaults")

    def show_about(self) -> None:
        """Show comprehensive about dialog with updated information"""
        about_window = tk.Toplevel(self.root)
        about_window.title("About CryptoPulse Monitor")
        about_window.geometry("550x550")
        about_window.configure(bg=self.colors['background'])
        about_window.resizable(False, False)
        about_window.transient(self.root)
        about_window.grab_set()
        
        # Center the window
        about_window.geometry("+{}+{}".format(
            self.root.winfo_rootx() + 100,
            self.root.winfo_rooty() + 50
        ))
        
        # Content frame
        content_frame = ttk.Frame(about_window, style='Card.TFrame')
        content_frame.pack(fill='both', expand=True, padx=20, pady=20)
        
        # App icon and title
        title_frame = ttk.Frame(content_frame, style='Card.TFrame')
        title_frame.pack(fill='x', pady=(0, 20))
        
        title_label = ttk.Label(title_frame, text="CryptoPulse Monitor",
                               font=('Segoe UI', 24, 'bold'),
                               foreground=self.colors['primary'],
                               background=self.colors['surface'])
        title_label.pack()
        
        subtitle_label = ttk.Label(title_frame, text="Professional Cryptocurrency Tracking",
                                  style='Info.TLabel')
        subtitle_label.pack(pady=(5, 0))
        
        # Version and author info
        info_frame = ttk.Frame(content_frame, style='Card.TFrame')
        info_frame.pack(fill='x', pady=(0, 20))
        
        info_text = f"""Version: 2.1.2 - BULLETPROOF HOTFIX
Author: Guillaume Lessard
Company: iD01t Productions
Website: https://id01t.store
Email: admin@id01t.store
Year: 2025
License: Closed Source — All Rights Reserved
Python: {sys.version.split()[0]}

PROPRIETARY LICENSE:
This software is proprietary and confidential.
All rights are reserved. Unauthorized copying, modification,
distribution, or reverse engineering is strictly prohibited.
For licensing inquiries, contact: admin@id01t.store

ADVANCED FEATURES:
• BULLETPROOF error handling and recovery
• Intelligent API rate limit management
• Reliable notification system with global exception handling
• Progressive error recovery and fallback mechanisms
• Memory-efficient operation with smart caching
• Hidden Easter egg: Konami Code support
• Production-ready for commercial deployment"""
        
        info_label = ttk.Label(info_frame, text=info_text,
                              style='Info.TLabel', justify='center')
        info_label.pack()
        
        # Features
        features_frame = ttk.LabelFrame(content_frame, text="Key Features", padding=15)
        features_frame.pack(fill='x', pady=(0, 20))
        
        features_text = """• Real-time price monitoring with intelligent API fallback
• Professional dark-themed interface with modern design
• Smart notification system with tick-to-tick alerts
• Interactive price history charts with multiple timeframes
• System tray integration with comprehensive context menu
• Multi-exchange API support (CoinGecko, Binance, CryptoCompare)
• Persistent settings and automatic crash recovery
• Cross-platform compatibility (Windows, macOS, Linux)
• Professional data export and statistics tracking"""
        
        features_label = ttk.Label(features_frame, text=features_text,
                                  style='Info.TLabel', justify='left')
        features_label.pack(anchor='w')
        
        # Buttons frame
        buttons_frame = ttk.Frame(content_frame, style='Card.TFrame')
        buttons_frame.pack(fill='x', pady=10)
        
        # Website button
        website_btn = self.create_modern_button(buttons_frame, "Visit Website",
                                              self.colors['accent'],
                                              lambda: webbrowser.open('https://id01t.store'))
        website_btn.pack(side='left', padx=(0, 10))
        
        # Close button
        close_btn = self.create_modern_button(buttons_frame, "Close",
                                            self.colors['primary'],
                                            about_window.destroy)
        close_btn.pack(side='right')

    # Utility methods
    def show_info(self, title: str, message: str) -> None:
        """Show info message box"""
        messagebox.showinfo(title, message)

    def show_warning(self, title: str, message: str) -> None:
        """Show warning message box"""
        messagebox.showwarning(title, message)

    def show_error(self, title: str, message: str) -> None:
        """Show error message box"""
        messagebox.showerror(title, message)

    # Window event handlers
    def on_closing(self) -> None:
        """Handle window closing with options"""
        if self.settings['ui_config']['auto_minimize'] and SYSTEM_TRAY_AVAILABLE:
            self.minimize_to_tray()
        else:
            if SYSTEM_TRAY_AVAILABLE:
                choice = messagebox.askyesnocancel(
                    "Exit CryptoPulse", 
                    "What would you like to do?\n\nYes = Exit completely\nNo = Minimize to tray\nCancel = Stay open"
                )
                
                if choice is True:  # Yes - exit
                    self.quit_application()
                elif choice is False:  # No - minimize
                    self.minimize_to_tray()
                # Cancel - do nothing
            else:
                if messagebox.askyesno("Exit CryptoPulse", "Are you sure you want to exit?"):
                    self.quit_application()

    def on_window_configure(self, event) -> None:
        """Handle window configuration changes with crash prevention"""
        try:
            if (event.widget == self.root and 
                hasattr(self, 'root') and 
                self.root and 
                self.root.winfo_exists() and
                self.root.winfo_viewable()):
                # Save window position safely
                try:
                    self.settings['ui_config']['window_x'] = self.root.winfo_x()
                    self.settings['ui_config']['window_y'] = self.root.winfo_y()
                    self.settings['ui_config']['window_width'] = self.root.winfo_width()
                    self.settings['ui_config']['window_height'] = self.root.winfo_height()
                except tk.TclError:
                    # Window was destroyed during the call
                    pass
        except Exception as e:
            logger.debug(f"Window configure error (non-critical): {e}")

    def on_window_map(self, event) -> None:
        """Handle window mapping (restore/maximize) to prevent crashes"""
        try:
            if hasattr(self, 'gui_initialized') and not self.gui_initialized:
                # GUI not fully initialized yet, skip
                return
            # Window restored by OS or user; clear suppression flag
            self._suppress_unmap = False
            logger.debug("Window mapped/restored")
        except Exception as e:
            logger.debug(f"Window map error (non-critical): {e}")

    def hide_window(self):
        """Bulletproof hide window and show tray icon with suppression guard"""
        try:
            if hasattr(self, 'gui_initialized') and not self.gui_initialized:
                return
            
            # Suppression guard to prevent recursion
            if hasattr(self, '_suppress_hide') and self._suppress_hide:
                return
            self._suppress_hide = True
                
            # Hide the window
            self.root.withdraw()
            
            # Show tray icon if available and enabled
            if SYSTEM_TRAY_AVAILABLE and self.settings.get("ui_config", {}).get("enable_system_tray", True):
                self.minimize_to_tray()
            else:
                # Fallback to iconify if tray not available
                self.safe_iconify()
                
            logger.info("Window hidden and tray icon activated")
        except Exception as e:
            logger.error(f"Error hiding window: {e}")
            # Fallback to iconify
            self.safe_iconify()
        finally:
            # Always reset suppression flag
            self._suppress_hide = False

    def on_window_unmap(self, event) -> None:
        """Handle window unmapping (minimize) - bulletproof approach"""
        try:
            if hasattr(self, 'gui_initialized') and not self.gui_initialized:
                return
            
            # Only act on real minimize (not alt-tab switches)
            if self.root.state() == "iconic":
                self.hide_window()
                    
            logger.debug("Window unmapped/minimized")
        except Exception as e:
            logger.debug(f"Window unmap error (non-critical): {e}")

    def on_key_press(self, event) -> None:
        """Handle Konami Code key sequence"""
        try:
            # Map key events to Konami sequence
            key_map = {
                'Up': 'Up',
                'Down': 'Down', 
                'Left': 'Left',
                'Right': 'Right',
                'Return': 'Return',
                'space': 'space'
            }
            
            key = key_map.get(event.keysym, None)
            if key:
                self.konami_input.append(key)
                
                # Keep only last 10 keys
                if len(self.konami_input) > 10:
                    self.konami_input = self.konami_input[-10:]
                
                # Check if sequence matches
                if self.konami_input == self.konami_sequence:
                    self.activate_konami_code()
                    self.konami_input = []  # Reset sequence
                elif not self.konami_sequence[:len(self.konami_input)] == self.konami_input:
                    # Reset if sequence doesn't match
                    self.konami_input = []
                    
        except Exception as e:
            logger.debug(f"Key press error: {e}")

    def activate_konami_code(self) -> None:
        """Activate the Konami Code Easter egg"""
        if self.konami_activated:
            return
            
        self.konami_activated = True
        logger.info("[KONAMI] Konami Code activated!")
        
        # Show special message
        self.show_info("[KONAMI] Konami Code Activated!", 
                      "Congratulations! You found the hidden Easter egg!\n\n"
                      "Special features unlocked:\n"
                      "• Rainbow price display\n"
                      "• Special sound effects\n"
                      "• Developer mode enabled\n"
                      "• Hidden statistics panel\n\n"
                      "Enjoy the enhanced experience!")
        
        # Enable special features
        self.enable_konami_features()

    def enable_konami_features(self) -> None:
        """Enable special features when Konami Code is activated"""
        try:
            # Add rainbow effect to price display
            if hasattr(self, 'price_label'):
                self.add_rainbow_effect()
            
            # Enable developer mode
            self.developer_mode = True
            
            # Add special sound effects (if available)
            self.enable_sound_effects()
            
            # Show hidden statistics
            self.show_hidden_stats()
            
            logger.info("Konami features enabled successfully")
            
        except Exception as e:
            logger.warning(f"Could not enable all Konami features: {e}")

    def add_rainbow_effect(self) -> None:
        """Add rainbow color cycling effect to price display"""
        try:
            if hasattr(self, 'price_label'):
                self.cycle_rainbow_colors()
        except Exception as e:
            logger.debug(f"Rainbow effect error: {e}")

    def cycle_rainbow_colors(self) -> None:
        """Cycle through rainbow colors for price display"""
        colors = ['#FF0000', '#FF7F00', '#FFFF00', '#00FF00', '#0000FF', '#4B0082', '#9400D3']
        if hasattr(self, 'rainbow_index'):
            self.rainbow_index = (self.rainbow_index + 1) % len(colors)
        else:
            self.rainbow_index = 0
        
        if hasattr(self, 'price_label') and self.price_label.winfo_exists():
            self.price_label.config(foreground=colors[self.rainbow_index])
            # Schedule next color change
            self.root.after(500, self.cycle_rainbow_colors)

    def enable_sound_effects(self) -> None:
        """Enable sound effects for notifications"""
        try:
            # This would require additional audio libraries
            logger.info("Sound effects enabled (requires audio libraries)")
        except Exception as e:
            logger.debug(f"Sound effects error: {e}")

    def show_hidden_stats(self) -> None:
        """Show hidden developer statistics"""
        try:
            if hasattr(self, 'status_text'):
                hidden_stats = (
                    f"[KONAMI] Mode Active | "
                    f"API Calls: {self.api_failure_count} | "
                    f"Cache Hits: {getattr(self, 'cache_hits', 0)} | "
                    f"Uptime: {time.time() - getattr(self, 'start_time', time.time()):.0f}s"
                )
                self.status_text.config(text=hidden_stats)
        except Exception as e:
            logger.debug(f"Hidden stats error: {e}")

    def quit_application(self, *_args) -> None:
        """BULLETPROOF application shutdown with comprehensive cleanup"""
        logger.info("Initiating shutdown sequence...")
        
        # Set shutdown flags immediately
        self.shutdown_requested = True
        self.is_monitoring = False
        
        # Signal all threads to stop
        self.monitoring_stop_event.set()
        self.tray_stop_event.set()
        
        try:
            # Save settings first
            self.save_settings()
            logger.info("Settings saved")
        except Exception as e:
            logger.error(f"Error saving settings during shutdown: {e}")
        
        try:
            # Stop system tray safely
            if SYSTEM_TRAY_AVAILABLE and hasattr(self, 'tray_icon'):
                if self.tray_running:
                    try:
                        self.tray_icon.stop()
                        # Wait for tray thread to finish
                        if hasattr(self, 'tray_thread') and self.tray_thread:
                            self.tray_thread.join(timeout=2.0)
                    except Exception as e:
                        logger.error(f"Error stopping tray: {e}")
                    finally:
                        self.tray_running = False
                        self.tray_icon = None
                        self.tray_thread = None
            
        except Exception as e:
            logger.error(f"Error during tray cleanup: {e}")
        
        try:
            # Stop monitoring thread safely
            if hasattr(self, 'monitoring_thread') and self.monitoring_thread:
                try:
                    self.monitoring_thread.join(timeout=3.0)
                    logger.info("Monitoring thread stopped")
                except Exception as e:
                    logger.error(f"Error stopping monitoring thread: {e}")
                finally:
                    self.monitoring_thread = None
        except Exception as e:
            logger.error(f"Error during monitoring thread cleanup: {e}")
        
        # Final cleanup - ensure all threads are terminated
        try:
            # Force terminate any remaining threads
            import threading
            for thread in threading.enumerate():
                if thread != threading.current_thread() and thread.is_alive():
                    if hasattr(thread, 'daemon') and not thread.daemon:
                        logger.warning(f"Non-daemon thread still running: {thread.name}")
                    else:
                        logger.debug(f"Daemon thread still running: {thread.name}")
        except Exception as e:
            logger.debug(f"Thread cleanup check failed: {e}")
        
        try:
            # Close settings window if open
            if hasattr(self, 'settings_window'):
                try:
                    if self.settings_window.winfo_exists():
                        self.settings_window.destroy()
                except:
                    pass
        except Exception as e:
            logger.error(f"Error closing settings window: {e}")
        
        try:
            # Close HTTP session
            if hasattr(self, 'session'):
                self.session.close()
                logger.info("HTTP session closed")
        except Exception as e:
            logger.error(f"Error closing HTTP session: {e}")
        
        try:
            # Final GUI cleanup with improved error handling
            if hasattr(self, 'root') and self.root:
                try:
                    # Check if root window still exists
                    self.root.winfo_exists()
                    self.root.quit()
                    self.root.destroy()
                    logger.info("GUI cleanup completed")
                except tk.TclError:
                    logger.debug("Root window already destroyed")
                except Exception as e:
                    logger.warning(f"Minor GUI cleanup error: {e}")
        except Exception as e:
            logger.error(f"Error during GUI cleanup: {e}")
        
        logger.info("Application shutdown completed successfully")

    def create_fallback_icon(self) -> None:
        """Create fallback programmatic icon if ico file not available"""
        try:
            # Create app icon
            icon_size = 32
            icon = Image.new('RGBA', (icon_size, icon_size), (0, 0, 0, 0))
            draw = ImageDraw.Draw(icon)
            
            # Draw modern crypto icon
            center = icon_size // 2
            radius = icon_size // 2 - 2
            
            # Outer circle
            draw.ellipse([2, 2, icon_size-2, icon_size-2], 
                        fill='#3B82F6', outline='#1E40AF', width=1)
            
            # Inner symbol (simplified crypto symbol)
            draw.rectangle([center-6, center-8, center-2, center+8], fill='white')
            draw.rectangle([center+2, center-8, center+6, center+8], fill='white')
            draw.rectangle([center-8, center-2, center+8, center+2], fill='white')
            
            # Convert to PhotoImage
            photo = ImageTk.PhotoImage(icon)
            self.root.iconphoto(True, photo)
            
        except Exception as e:
            logger.warning(f"Error creating fallback icon: {e}")

    def setup_styles(self) -> None:
        """Configure professional ttk styles"""
        style = ttk.Style()
        
        # Configure theme
        style.theme_use('clam')
        
        # Define custom styles
        styles_config = {
            'App.TFrame': {
                'configure': {'background': self.colors['background']}
            },
            'Card.TFrame': {
                'configure': {
                    'background': self.colors['surface'],
                    'relief': 'flat',
                    'borderwidth': 1
                }
            },
            'Header.TLabel': {
                'configure': {
                    'background': self.colors['surface'],
                    'foreground': self.colors['text_primary'],
                    'font': ('Segoe UI', 18, 'bold')
                }
            },
            'Price.TLabel': {
                'configure': {
                    'background': self.colors['surface'],
                    'foreground': self.colors['text_primary'],
                    'font': ('Segoe UI', 42, 'bold')
                }
            },
            'Change.TLabel': {
                'configure': {
                    'background': self.colors['surface'],
                    'font': ('Segoe UI', 16, 'bold')
                }
            },
            'Info.TLabel': {
                'configure': {
                    'background': self.colors['surface'],
                    'foreground': self.colors['text_secondary'],
                    'font': ('Segoe UI', 11)
                }
            },
            'Title.TLabel': {
                'configure': {
                    'background': self.colors['surface'],
                    'foreground': self.colors['text_primary'],
                    'font': ('Segoe UI', 14, 'bold')
                }
            },
            'Error.TFrame': {
                'configure': {'background': self.colors['error']}
            },
            'Error.TLabel': {
                'configure': {
                    'background': self.colors['error'],
                    'foreground': 'white',
                    'font': ('Segoe UI', 10, 'bold')
                }
            }
        }
        
        for style_name, config in styles_config.items():
            if 'configure' in config:
                style.configure(style_name, **config['configure'])

    def create_header(self) -> None:
        """Create professional header with branding"""
        header_frame = ttk.Frame(self.root, style='Card.TFrame')
        header_frame.pack(fill='x', padx=0, pady=0)
        
        # Brand section
        brand_frame = ttk.Frame(header_frame, style='Card.TFrame')
        brand_frame.pack(side='left', padx=20, pady=15)
        
        title_label = ttk.Label(brand_frame, 
                               text="CryptoPulse Monitor", 
                               style='Header.TLabel')
        title_label.pack(anchor='w')
        
        subtitle_label = ttk.Label(brand_frame,
                                  text="Professional Cryptocurrency Tracking",
                                  style='Info.TLabel')
        subtitle_label.pack(anchor='w', pady=(2, 0))
        
        # Control buttons
        controls_frame = ttk.Frame(header_frame, style='Card.TFrame')
        controls_frame.pack(side='right', padx=20, pady=15)
        
        # Settings button
        self.settings_btn = self.create_modern_button(
            controls_frame, "Settings", self.colors['primary'], 
            self.toggle_settings)
        self.settings_btn.pack(side='right', padx=5)
        
        # About button  
        about_btn = self.create_modern_button(
            controls_frame, "About", self.colors['accent'],
            self.show_about)
        about_btn.pack(side='right', padx=5)
        
        # Minimize button
        if SYSTEM_TRAY_AVAILABLE:
            self.minimize_btn = self.create_modern_button(
                controls_frame, "−", self.colors['warning'],
                self.minimize_to_tray, width=3)
            self.minimize_btn.pack(side='right', padx=2)

    def create_modern_button(self, parent, text: str, color: str, 
                           command, width: int = None) -> tk.Button:
        """Create modern styled button"""
        btn = tk.Button(parent, text=text, command=command,
                       bg=color, fg='white', font=('Segoe UI', 10, 'bold'),
                       border=0, padx=15, pady=6, cursor='hand2',
                       activebackground=self._darken_color(color),
                       activeforeground='white')
        
        if width:
            btn.config(width=width, padx=5)
            
        # Add enhanced hover effects
        def on_enter(e):
            hover_color = self._get_hover_color(color)
            btn.config(bg=hover_color, relief='raised')
        def on_leave(e):
            btn.config(bg=color, relief='flat')
            
        btn.bind("<Enter>", on_enter)
        btn.bind("<Leave>", on_leave)
        
        return btn

    def _lighten_color(self, hex_color: str, factor: float = 1.2) -> str:
        """Lighten a hex color by a factor"""
        try:
            hex_color = hex_color.lstrip('#')
            rgb = tuple(int(hex_color[i:i+2], 16) for i in (0, 2, 4))
            new_rgb = tuple(min(255, int(c * factor)) for c in rgb)
            return f"#{new_rgb[0]:02x}{new_rgb[1]:02x}{new_rgb[2]:02x}"
        except:
            return hex_color

    def _darken_color(self, hex_color: str, factor: float = 0.8) -> str:
        """Darken a hex color by a factor"""
        return self._lighten_color(hex_color, factor)

    def _get_hover_color(self, hex_color: str) -> str:
        """Get appropriate hover color based on the base color"""
        color_map = {
            self.colors['primary']: self.colors['primary_hover'],
            self.colors['accent']: self.colors['accent_hover'],
            self.colors['success']: self.colors['success_hover'],
            self.colors['warning']: self.colors['warning_hover'],
            self.colors['error']: self.colors['error_hover']
        }
        return color_map.get(hex_color, self._lighten_color(hex_color, 1.1))

    def _validate_price_data(self, price_data: PriceData) -> bool:
        """Validate price data for consistency and reasonableness"""
        try:
            # Check for valid price
            if not isinstance(price_data.price, (int, float)) or price_data.price <= 0:
                return False
            
            # Check for reasonable price range (prevent obviously bad data)
            if price_data.price > 1000000 or price_data.price < 0.000001:
                return False
            
            # Check for valid timestamp
            if not isinstance(price_data.timestamp, datetime):
                return False
            
            # Check timestamp is not too old or in the future
            now = datetime.now()
            if price_data.timestamp < now - timedelta(hours=1) or price_data.timestamp > now + timedelta(minutes=5):
                return False
            
            # Check for valid symbol
            if not price_data.symbol or len(price_data.symbol) < 2:
                return False
            
            return True
            
        except Exception as e:
            logger.warning(f"Price data validation error: {e}")
            return False

    def _normalize_price_data(self, price_data: PriceData) -> PriceData:
        """Normalize price data to ensure consistent fields across all providers"""
        try:
            if not price_data:
                return price_data
            
            # Normalize volume data - use placeholder if not available
            if price_data.volume_24h is None or price_data.volume_24h <= 0:
                # Try to get volume from cache first
                if hasattr(self, 'cached_price_data') and self.cached_price_data and self.cached_price_data.volume_24h:
                    price_data.volume_24h = self.cached_price_data.volume_24h
                else:
                    # Use placeholder value instead of estimate
                    price_data.volume_24h = None  # Indicates data not available
            
            # Normalize market cap data - use placeholder if not available
            if price_data.market_cap is None or price_data.market_cap <= 0:
                # Try to get market cap from cache first
                if hasattr(self, 'cached_price_data') and self.cached_price_data and self.cached_price_data.market_cap:
                    price_data.market_cap = self.cached_price_data.market_cap
                else:
                    # Use placeholder value instead of estimate
                    price_data.market_cap = None  # Indicates data not available
            
            # Ensure all numeric fields are properly typed, but keep None for missing data
            price_data.volume_24h = float(price_data.volume_24h) if price_data.volume_24h is not None else None
            price_data.market_cap = float(price_data.market_cap) if price_data.market_cap is not None else None
            price_data.change_24h = float(price_data.change_24h) if price_data.change_24h is not None else None
            price_data.change_percent_24h = float(price_data.change_percent_24h) if price_data.change_percent_24h is not None else None
            
            return price_data
            
        except Exception as e:
            logger.warning(f"Price data normalization error: {e}")
            return price_data

    def format_price(self, price: float) -> str:
        """Centralized price formatting utility"""
        return f"${price:,.2f}"

    def create_main_content(self) -> None:
        """Create main content area with cards"""
        main_frame = ttk.Frame(self.root, style='App.TFrame')
        main_frame.pack(fill='both', expand=True, padx=20, pady=10)
        
        # Left content area
        left_frame = ttk.Frame(main_frame, style='App.TFrame')
        left_frame.pack(side='left', fill='both', expand=True, padx=(0, 10))
        
        # Price display card
        self.create_price_card(left_frame)
        
        # Chart card  
        self.create_chart_card(left_frame)
        
        # Controls card
        self.create_controls_card(left_frame)

    def create_menu_bar(self) -> None:
        """Create professional menu bar with About dialog"""
        try:
            menubar = tk.Menu(self.root)
            self.root.config(menu=menubar)
            
            # File menu
            file_menu = tk.Menu(menubar, tearoff=0)
            menubar.add_cascade(label="File", menu=file_menu)
            file_menu.add_command(label="Settings", command=self.toggle_settings)
            file_menu.add_separator()
            file_menu.add_command(label="Exit", command=self.quit_application)
            
            # View menu
            view_menu = tk.Menu(menubar, tearoff=0)
            menubar.add_cascade(label="View", menu=view_menu)
            view_menu.add_command(label="Refresh", command=self.manual_refresh)
            view_menu.add_command(label="Clear History", command=self.clear_history)
            view_menu.add_command(label="Clear Alerts", command=self.clear_alerts)
            
            # Tools menu
            tools_menu = tk.Menu(menubar, tearoff=0)
            menubar.add_cascade(label="Tools", menu=tools_menu)
            tools_menu.add_command(label="Test Notification", command=self.test_notification)
            tools_menu.add_command(label="Export Data", command=self.export_data)
            
            # Help menu
            help_menu = tk.Menu(menubar, tearoff=0)
            menubar.add_cascade(label="Help", menu=help_menu)
            help_menu.add_command(label="About", command=self.show_about_dialog)
            
        except Exception as e:
            logger.warning(f"Could not create menu bar: {e}")

    def show_about_dialog(self) -> None:
        """Show professional About dialog with version, copyright, and license"""
        try:
            about_window = tk.Toplevel(self.root)
            about_window.title("About CryptoPulse Monitor")
            about_window.geometry("500x400")
            about_window.resizable(False, False)
            about_window.configure(bg=self.colors['background'])
            
            # Center the window
            about_window.transient(self.root)
            about_window.grab_set()
            
            # Main frame
            main_frame = tk.Frame(about_window, bg=self.colors['background'])
            main_frame.pack(fill=tk.BOTH, expand=True, padx=20, pady=20)
            
            # Title
            title_label = tk.Label(
                main_frame,
                text="CryptoPulse Monitor",
                font=("Arial", 24, "bold"),
                fg=self.colors['primary'],
                bg=self.colors['background']
            )
            title_label.pack(pady=(0, 10))
            
            # Version
            version_label = tk.Label(
                main_frame,
                text="Version: 2.1.2 - BULLETPROOF HOTFIX",
                font=("Arial", 12, "bold"),
                fg=self.colors['text'],
                bg=self.colors['background']
            )
            version_label.pack(pady=(0, 20))
            
            # Info text
            info_text = f"""Author: Guillaume Lessard
Company: iD01t Productions
Website: https://id01t.store
Email: admin@id01t.store
Year: 2025
License: Closed Source — All Rights Reserved
Python: {sys.version.split()[0]}

PROPRIETARY LICENSE:
This software is proprietary and confidential.
All rights are reserved. Unauthorized copying, modification,
distribution, or reverse engineering is strictly prohibited.

For licensing inquiries, contact: admin@id01t.store

Features:
• Real-time cryptocurrency price monitoring
• Multiple API providers (CoinGecko, Binance, CryptoCompare)
• Professional desktop notifications
• System tray integration
• Advanced charting and analytics
• Bulletproof error handling
• Konami Code easter egg

© 2025 Guillaume Lessard, iD01t Productions
All Rights Reserved"""
            
            info_label = tk.Label(
                main_frame,
                text=info_text,
                font=("Arial", 10),
                fg=self.colors['text'],
                bg=self.colors['background'],
                justify=tk.LEFT,
                anchor='nw'
            )
            info_label.pack(fill=tk.BOTH, expand=True, pady=(0, 20))
            
            # Close button
            close_button = tk.Button(
                main_frame,
                text="Close",
                command=about_window.destroy,
                font=("Arial", 10, "bold"),
                bg=self.colors['primary'],
                fg='white',
                relief=tk.FLAT,
                padx=20,
                pady=5
            )
            close_button.pack(pady=(10, 0))
            
            # Focus the window
            about_window.focus_set()
            
        except Exception as e:
            logger.error(f"Could not show About dialog: {e}")
            # Fallback to simple messagebox
            try:
                from tkinter import messagebox
                messagebox.showinfo(
                    "About CryptoPulse Monitor",
                    "CryptoPulse Monitor v2.1.2 - BULLETPROOF HOTFIX\n\n"
                    "© 2025 Guillaume Lessard, iD01t Productions\n"
                    "All Rights Reserved\n\n"
                    "Closed Source License"
                )
            except Exception as fallback_error:
                logger.error(f"Fallback About dialog also failed: {fallback_error}")

    def run(self) -> None:
        """BULLETPROOF application runner with comprehensive error handling"""
        logger.info("Starting CryptoPulse Monitor v2.1.2...")
        
        try:
            # Initial price fetch with bulletproof error handling
            def safe_initial_fetch():
                try:
                    self.fetch_and_update_price()
                except Exception as e:
                    logger.warning(f"Initial price fetch failed: {e}")
                    # Show warning but don't crash
                    try:
                        self.show_warning("Connection Issue", 
                                        "Could not fetch initial price data.\nMonitoring will continue automatically.")
                    except Exception as warning_error:
                        logger.debug(f"Could not show warning: {warning_error}")
            
            threading.Thread(target=safe_initial_fetch, daemon=True).start()
        except Exception as e:
            logger.error(f"Failed to start initial price fetch: {e}")
        
        # Auto-minimize if configured with error handling
        try:
            if self.settings.get('ui_config', {}).get('auto_minimize', False) and SYSTEM_TRAY_AVAILABLE:
                self.root.after(2000, self.minimize_to_tray)
        except Exception as e:
            logger.debug(f"Auto-minimize setup failed: {e}")
        
        logger.info("CryptoPulse Monitor started successfully")
        
        # Start GUI main loop with bulletproof error recovery
        try:
            self.root.mainloop()
        except KeyboardInterrupt:
            logger.info("Application interrupted by user")
        except Exception as e:
            logger.critical(f"Critical GUI error: {e}")
            # Try to show error message
            try:
                self.show_error("Critical Error", f"Application encountered a critical error: {e}")
            except:
                pass  # If we can't even show error, just log it
            logger.critical(traceback.format_exc())
        finally:
            self.quit_application()


def create_requirements_file():
    """Create requirements.txt file for easy installation"""
    requirements_content = """# CryptoPulse Monitor v2.1.1 Requirements
# Professional Cryptocurrency Tracking Application
# Author: Guillaume Lessard / iD01t Productions
# Website: https://id01t.store

requests>=2.25.0
matplotlib>=3.5.0
Pillow>=8.0.0
plyer>=2.1.0
pystray>=0.19.0
numpy>=1.21.0

win10toast>=0.9   # For Windows notifications

# Optional dependencies for enhanced functionality
# pyinstaller>=4.0  # For creating executable
# cx_Freeze>=6.0    # Alternative for creating executable
# auto-py-to-exe     # GUI for PyInstaller
"""
    
    try:
        with open('requirements.txt', 'w') as f:
            f.write(requirements_content)
        print("[OK] requirements.txt created successfully")
    except Exception as e:
        print(f"[WARNING] Could not create requirements.txt: {e}")


def create_launcher_scripts():
    """Create platform-specific launcher scripts"""
    # Windows batch file
    windows_launcher = """@echo off
title CryptoPulse Monitor v2.1.1
echo ========================================
echo   CryptoPulse Monitor v2.1.1
echo   Professional Edition
echo   Guillaume Lessard / iD01t Productions
echo   https://id01t.store
echo ========================================
echo.
echo Starting application...
python cryptopulse_monitor.py
if errorlevel 1 (
    echo.
    echo Error occurred. Press any key to exit...
    pause >nul
)
"""
    
    # Unix shell script
    unix_launcher = """#!/bin/bash
echo "========================================"
echo "  CryptoPulse Monitor v2.1.1"
echo "  Professional Edition"
echo "  Guillaume Lessard / iD01t Productions"
echo "  https://id01t.store"
echo "========================================"
echo ""
echo "Starting application..."
python3 cryptopulse_monitor.py
"""
    
    try:
        # Create Windows launcher
        with open('start_cryptopulse.bat', 'w') as f:
            f.write(windows_launcher)
        
        # Create Unix launcher
        with open('start_cryptopulse.sh', 'w') as f:
            f.write(unix_launcher)
        
        # Make Unix script executable
        import stat
        try:
            os.chmod('start_cryptopulse.sh', stat.S_IRWXU | stat.S_IRGRP | stat.S_IROTH)
        except:
            pass
            
        print("[OK] Launcher scripts created successfully")
    except Exception as e:
        print(f"[WARNING] Could not create launcher scripts: {e}")


def main():
    """Main entry point with command line argument support"""
    import argparse
    
    parser = argparse.ArgumentParser(description='CryptoPulse Monitor - Professional Cryptocurrency Tracking')
    parser.add_argument('--tray', action='store_true', 
                       help='Start minimized to system tray (requires system tray support)')
    parser.add_argument('--version', action='version', version='CryptoPulse Monitor v2.1.1')
    
    args = parser.parse_args()
    
    try:
        app = CryptoPulseMonitor()
        if args.tray:
            if SYSTEM_TRAY_AVAILABLE:
                # Start minimized to tray after a short delay to ensure tray is ready
                app.root.withdraw()
                app.root.after(100, app.minimize_to_tray)  # Delay to ensure tray is initialized
                logger.info("Starting in tray mode")
            else:
                print("[WARNING] System tray not available, starting in normal mode")
                logger.warning("System tray not available, starting in normal mode")
        app.run()
    except Exception as e:
        print(f"[ERROR] Fatal error: {e}")
        logger.error(f"Fatal error: {e}")
    finally:
        print("[OK] Shutdown complete")


if __name__ == "__main__":
    # Create helper files on first run
    try:
        create_requirements_file()
        create_launcher_scripts()
    except Exception as e:
        logger.warning(f"Could not create helper files: {e}")
    
    main()<|MERGE_RESOLUTION|>--- conflicted
+++ resolved
@@ -322,19 +322,19 @@
                 except Exception as e:
                     self.logger.warning(f"win10toast failed: {e}. Trying next backend.")
 
-<<<<<<< HEAD
+feature/bulletproof-hotfix
             # 3. Fallback to custom Toplevel window
             try:
                 if self.root:
                     self.root.after(0, self._show_fallback_notification, safe_title, safe_message)
-=======
+
             # 3. Fallback to Tkinter messagebox
             try:
                 # Ensure this is run on the main GUI thread
                 if hasattr(self, 'root') and self.root and self.root.winfo_exists():
                     self.root.after(0, lambda: messagebox.showinfo(safe_title, safe_message))
                     self.logger.info("Notification sent via Tkinter fallback.")
->>>>>>> 296ed5a6
+    main
                 else:
                     self.logger.warning("Cannot show Tkinter fallback, root window not available.")
             except Exception as e:
@@ -1319,10 +1319,9 @@
 
     def minimize_to_tray(self) -> None:
         """Harden tray lifecycle with lock, daemon thread, single retry, and guaranteed resets."""
-<<<<<<< HEAD
+ feature/bulletproof-hotfix
         logger.info("minimize_to_tray called")
-=======
->>>>>>> 296ed5a6
+        main
         if not SYSTEM_TRAY_AVAILABLE or not self.settings.get('ui_config', {}).get('enable_system_tray', True):
             self.safe_iconify()
             return
